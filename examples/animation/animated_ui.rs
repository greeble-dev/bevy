//! Shows how to use animation clips to animate UI properties.

use bevy::{
    animation::{
        animated_field, AnimatedBy, AnimationEntityMut, AnimationEvaluationError, AnimationTargetId,
    },
    prelude::*,
};
use std::any::TypeId;

// Holds information about the animation we programmatically create.
struct AnimationInfo {
    // The name of the animation target (in this case, the text).
    target_name: Name,
    // The ID of the animation target, derived from the name.
    target_id: AnimationTargetId,
    // The animation graph asset.
    graph: Handle<AnimationGraph>,
    // The index of the node within that graph.
    node_index: AnimationNodeIndex,
}

// The entry point.
fn main() {
    App::new()
        .add_plugins(DefaultPlugins)
        // Note that we don't need any systems other than the setup system,
        // because Bevy automatically updates animations every frame.
        .add_systems(Startup, setup)
        .run();
}

impl AnimationInfo {
    // Programmatically creates the UI animation.
    fn create(
        animation_graphs: &mut Assets<AnimationGraph>,
        animation_clips: &mut Assets<AnimationClip>,
    ) -> AnimationInfo {
        // Create an ID that identifies the text node we're going to animate.
        let animation_target_name = Name::new("Text");
        let animation_target_id = AnimationTargetId::from_name(&animation_target_name);

        // Allocate an animation clip.
        let mut animation_clip = AnimationClip::default();

        // Create a curve that animates font size.
        animation_clip.add_curve_to_target(
            animation_target_id,
            AnimatableCurve::new(
                animated_field!(TextFont::font_size),
                AnimatableKeyframeCurve::new(
                    [0.0, 0.5, 1.0, 1.5, 2.0, 2.5, 3.0]
                        .into_iter()
                        .zip([24.0, 80.0, 24.0, 80.0, 24.0, 80.0, 24.0]),
                )
                .expect(
                    "should be able to build translation curve because we pass in valid samples",
                ),
            ),
        );

        // Create a curve that animates font color. Note that this should have
        // the same time duration as the previous curve.
        //
        // This time we use a "custom property", which in this case animates TextColor under the assumption
        // that it is in the "srgba" format.
        animation_clip.add_curve_to_target(
            animation_target_id,
            AnimatableCurve::new(
                TextColorProperty,
                AnimatableKeyframeCurve::new([0.0, 1.0, 2.0, 3.0].into_iter().zip([
                    Srgba::RED,
                    Srgba::GREEN,
                    Srgba::BLUE,
                    Srgba::RED,
                ]))
                .expect(
                    "should be able to build translation curve because we pass in valid samples",
                ),
            ),
        );

        // Save our animation clip as an asset.
        let animation_clip_handle = animation_clips.add(animation_clip);

        // Create an animation graph with that clip.
        let (animation_graph, animation_node_index) =
            AnimationGraph::from_clip(animation_clip_handle);
        let animation_graph_handle = animation_graphs.add(animation_graph);

        AnimationInfo {
            target_name: animation_target_name,
            target_id: animation_target_id,
            graph: animation_graph_handle,
            node_index: animation_node_index,
        }
    }
}

// Creates all the entities in the scene.
fn setup(
    mut commands: Commands,
    asset_server: Res<AssetServer>,
    mut animation_graphs: ResMut<Assets<AnimationGraph>>,
    mut animation_clips: ResMut<Assets<AnimationClip>>,
) {
    // Create the animation.
    let AnimationInfo {
        target_name: animation_target_name,
        target_id: animation_target_id,
        graph: animation_graph,
        node_index: animation_node_index,
    } = AnimationInfo::create(&mut animation_graphs, &mut animation_clips);

    // Build an animation player that automatically plays the UI animation.
    let mut animation_player = AnimationPlayer::default();
    animation_player.play(animation_node_index).repeat();

    // Add a camera.
    commands.spawn(Camera2d);

    // Build the UI. We have a parent node that covers the whole screen and
    // contains the `AnimationPlayer`, as well as a child node that contains the
    // text to be animated.
<<<<<<< HEAD
    commands
        .spawn((
            // Cover the whole screen, and center contents.
            Node {
                position_type: PositionType::Absolute,
                top: Val::Px(0.0),
                left: Val::Px(0.0),
                right: Val::Px(0.0),
                bottom: Val::Px(0.0),
                justify_content: JustifyContent::Center,
                align_items: AlignItems::Center,
                ..default()
            },
            animation_player,
            AnimationGraphHandle(animation_graph),
        ))
        .with_children(|builder| {
            // Build the text node.
            let player = builder.target_entity();
            builder
                .spawn((
                    Text::new("Bevy"),
                    TextFont {
                        font: asset_server.load("fonts/FiraSans-Bold.ttf"),
                        font_size: 24.0,
                        ..default()
                    },
                    TextColor(Color::Srgba(Srgba::RED)),
                    TextLayout::new_with_justify(Justify::Center),
                ))
                // Mark as an animation target.
                .insert((animation_target_id, AnimatedBy(player)))
                .insert(animation_target_name);
        });
=======
    let mut entity = commands.spawn((
        // Cover the whole screen, and center contents.
        Node {
            position_type: PositionType::Absolute,
            top: px(0),
            left: px(0),
            right: px(0),
            bottom: px(0),
            justify_content: JustifyContent::Center,
            align_items: AlignItems::Center,
            ..default()
        },
        animation_player,
        AnimationGraphHandle(animation_graph),
    ));

    let player = entity.id();
    entity.insert(children![(
        Text::new("Bevy"),
        TextFont {
            font: asset_server.load("fonts/FiraSans-Bold.ttf"),
            font_size: 24.0,
            ..default()
        },
        TextColor(Color::Srgba(Srgba::RED)),
        TextLayout::new_with_justify(Justify::Center),
        AnimationTarget {
            id: animation_target_id,
            player,
        },
        animation_target_name,
    )]);
>>>>>>> 329630c8
}

// A type that represents the color of the first text section.
//
// We implement `AnimatableProperty` on this to define custom property accessor logic
#[derive(Clone)]
struct TextColorProperty;

impl AnimatableProperty for TextColorProperty {
    type Property = Srgba;

    fn evaluator_id(&self) -> EvaluatorId<'_> {
        EvaluatorId::Type(TypeId::of::<Self>())
    }

    fn get_mut<'a>(
        &self,
        entity: &'a mut AnimationEntityMut,
    ) -> Result<&'a mut Self::Property, AnimationEvaluationError> {
        let text_color = entity
            .get_mut::<TextColor>()
            .ok_or(AnimationEvaluationError::ComponentNotPresent(TypeId::of::<
                TextColor,
            >(
            )))?
            .into_inner();
        match text_color.0 {
            Color::Srgba(ref mut color) => Ok(color),
            _ => Err(AnimationEvaluationError::PropertyNotPresent(TypeId::of::<
                Srgba,
            >(
            ))),
        }
    }
}<|MERGE_RESOLUTION|>--- conflicted
+++ resolved
@@ -122,42 +122,6 @@
     // Build the UI. We have a parent node that covers the whole screen and
     // contains the `AnimationPlayer`, as well as a child node that contains the
     // text to be animated.
-<<<<<<< HEAD
-    commands
-        .spawn((
-            // Cover the whole screen, and center contents.
-            Node {
-                position_type: PositionType::Absolute,
-                top: Val::Px(0.0),
-                left: Val::Px(0.0),
-                right: Val::Px(0.0),
-                bottom: Val::Px(0.0),
-                justify_content: JustifyContent::Center,
-                align_items: AlignItems::Center,
-                ..default()
-            },
-            animation_player,
-            AnimationGraphHandle(animation_graph),
-        ))
-        .with_children(|builder| {
-            // Build the text node.
-            let player = builder.target_entity();
-            builder
-                .spawn((
-                    Text::new("Bevy"),
-                    TextFont {
-                        font: asset_server.load("fonts/FiraSans-Bold.ttf"),
-                        font_size: 24.0,
-                        ..default()
-                    },
-                    TextColor(Color::Srgba(Srgba::RED)),
-                    TextLayout::new_with_justify(Justify::Center),
-                ))
-                // Mark as an animation target.
-                .insert((animation_target_id, AnimatedBy(player)))
-                .insert(animation_target_name);
-        });
-=======
     let mut entity = commands.spawn((
         // Cover the whole screen, and center contents.
         Node {
@@ -190,7 +154,6 @@
         },
         animation_target_name,
     )]);
->>>>>>> 329630c8
 }
 
 // A type that represents the color of the first text section.
