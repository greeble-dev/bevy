//! Create and play an animation defined by code that operates on the [`Transform`] component.

use std::f32::consts::PI;

use bevy::{
    animation::{animated_field, AnimatedBy, AnimationTargetId},
    prelude::*,
};

fn main() {
    App::new()
        .add_plugins(DefaultPlugins)
        .insert_resource(AmbientLight {
            color: Color::WHITE,
            brightness: 150.0,
            ..default()
        })
        .add_systems(Startup, setup)
        .run();
}

fn setup(
    mut commands: Commands,
    mut meshes: ResMut<Assets<Mesh>>,
    mut materials: ResMut<Assets<StandardMaterial>>,
    mut animations: ResMut<Assets<AnimationClip>>,
    mut graphs: ResMut<Assets<AnimationGraph>>,
) {
    // Camera
    commands.spawn((
        Camera3d::default(),
        Transform::from_xyz(-2.0, 2.5, 5.0).looking_at(Vec3::ZERO, Vec3::Y),
    ));

    // Light
    commands.spawn((
        PointLight {
            intensity: 500_000.0,
            ..default()
        },
        Transform::from_xyz(0.0, 2.5, 0.0),
    ));

    // Let's use the `Name` component to target entities. We can use anything we
    // like, but names are convenient.
    let planet = Name::new("planet");
    let orbit_controller = Name::new("orbit_controller");
    let satellite = Name::new("satellite");

    // Creating the animation
    let mut animation = AnimationClip::default();
    // A curve can modify a single part of a transform: here, the translation.
    let planet_animation_target_id = AnimationTargetId::from_name(&planet);
    animation.add_curve_to_target(
        planet_animation_target_id,
        AnimatableCurve::new(
            animated_field!(Transform::translation),
            UnevenSampleAutoCurve::new([0.0, 1.0, 2.0, 3.0, 4.0].into_iter().zip([
                Vec3::new(1.0, 0.0, 1.0),
                Vec3::new(-1.0, 0.0, 1.0),
                Vec3::new(-1.0, 0.0, -1.0),
                Vec3::new(1.0, 0.0, -1.0),
                // in case seamless looping is wanted, the last keyframe should
                // be the same as the first one
                Vec3::new(1.0, 0.0, 1.0),
            ]))
            .expect("should be able to build translation curve because we pass in valid samples"),
        ),
    );
    // Or it can modify the rotation of the transform.
    // To find the entity to modify, the hierarchy will be traversed looking for
    // an entity with the right name at each level.
    let orbit_controller_animation_target_id =
        AnimationTargetId::from_names([planet.clone(), orbit_controller.clone()].iter());
    animation.add_curve_to_target(
        orbit_controller_animation_target_id,
        AnimatableCurve::new(
            animated_field!(Transform::rotation),
            UnevenSampleAutoCurve::new([0.0, 1.0, 2.0, 3.0, 4.0].into_iter().zip([
                Quat::IDENTITY,
                Quat::from_axis_angle(Vec3::Y, PI / 2.),
                Quat::from_axis_angle(Vec3::Y, PI / 2. * 2.),
                Quat::from_axis_angle(Vec3::Y, PI / 2. * 3.),
                Quat::IDENTITY,
            ]))
            .expect("Failed to build rotation curve"),
        ),
    );
    // If a curve in an animation is shorter than the other, it will not repeat
    // until all other curves are finished. In that case, another animation should
    // be created for each part that would have a different duration / period.
    let satellite_animation_target_id = AnimationTargetId::from_names(
        [planet.clone(), orbit_controller.clone(), satellite.clone()].iter(),
    );
    animation.add_curve_to_target(
        satellite_animation_target_id,
        AnimatableCurve::new(
            animated_field!(Transform::scale),
            UnevenSampleAutoCurve::new(
                [0.0, 0.5, 1.0, 1.5, 2.0, 2.5, 3.0, 3.5, 4.0]
                    .into_iter()
                    .zip([
                        Vec3::splat(0.8),
                        Vec3::splat(1.2),
                        Vec3::splat(0.8),
                        Vec3::splat(1.2),
                        Vec3::splat(0.8),
                        Vec3::splat(1.2),
                        Vec3::splat(0.8),
                        Vec3::splat(1.2),
                        Vec3::splat(0.8),
                    ]),
            )
            .expect("Failed to build scale curve"),
        ),
    );
    // There can be more than one curve targeting the same entity path.
    animation.add_curve_to_target(
        AnimationTargetId::from_names(
            [planet.clone(), orbit_controller.clone(), satellite.clone()].iter(),
        ),
        AnimatableCurve::new(
            animated_field!(Transform::rotation),
            UnevenSampleAutoCurve::new([0.0, 1.0, 2.0, 3.0, 4.0].into_iter().zip([
                Quat::IDENTITY,
                Quat::from_axis_angle(Vec3::Y, PI / 2.),
                Quat::from_axis_angle(Vec3::Y, PI / 2. * 2.),
                Quat::from_axis_angle(Vec3::Y, PI / 2. * 3.),
                Quat::IDENTITY,
            ]))
            .expect("should be able to build translation curve because we pass in valid samples"),
        ),
    );

    // Create the animation graph
    let (graph, animation_index) = AnimationGraph::from_clip(animations.add(animation));

    // Create the animation player, and set it to repeat
    let mut player = AnimationPlayer::default();
    player.play(animation_index).repeat();

    // Create the scene that will be animated
    // First entity is the planet
    let planet_entity = commands
        .spawn((
            Mesh3d(meshes.add(Sphere::default())),
            MeshMaterial3d(materials.add(Color::srgb(0.8, 0.7, 0.6))),
            // Add the animation graph and player
            planet,
            AnimationGraphHandle(graphs.add(graph)),
            player,
        ))
        .id();
<<<<<<< HEAD
    commands
        .entity(planet_entity)
        .insert((planet_animation_target_id, AnimatedBy(planet_entity)))
        .with_children(|p| {
            // This entity is just used for animation, but doesn't display anything
            p.spawn((
                Transform::default(),
                Visibility::default(),
                orbit_controller,
                orbit_controller_animation_target_id,
                AnimatedBy(planet_entity),
            ))
            .with_children(|p| {
                // The satellite, placed at a distance of the planet
                p.spawn((
                    Mesh3d(meshes.add(Cuboid::new(0.5, 0.5, 0.5))),
                    MeshMaterial3d(materials.add(Color::srgb(0.3, 0.9, 0.3))),
                    Transform::from_xyz(1.5, 0.0, 0.0),
                    satellite_animation_target_id,
                    AnimatedBy(planet_entity),
                    satellite,
                ));
            });
        });
=======
    commands.entity(planet_entity).insert((
        AnimationTarget {
            id: planet_animation_target_id,
            player: planet_entity,
        },
        children![(
            Transform::default(),
            Visibility::default(),
            orbit_controller,
            AnimationTarget {
                id: orbit_controller_animation_target_id,
                player: planet_entity,
            },
            children![(
                Mesh3d(meshes.add(Cuboid::new(0.5, 0.5, 0.5))),
                MeshMaterial3d(materials.add(Color::srgb(0.3, 0.9, 0.3))),
                Transform::from_xyz(1.5, 0.0, 0.0),
                AnimationTarget {
                    id: satellite_animation_target_id,
                    player: planet_entity,
                },
                satellite,
            )],
        )],
    ));
>>>>>>> 329630c8
}<|MERGE_RESOLUTION|>--- conflicted
+++ resolved
@@ -151,32 +151,6 @@
             player,
         ))
         .id();
-<<<<<<< HEAD
-    commands
-        .entity(planet_entity)
-        .insert((planet_animation_target_id, AnimatedBy(planet_entity)))
-        .with_children(|p| {
-            // This entity is just used for animation, but doesn't display anything
-            p.spawn((
-                Transform::default(),
-                Visibility::default(),
-                orbit_controller,
-                orbit_controller_animation_target_id,
-                AnimatedBy(planet_entity),
-            ))
-            .with_children(|p| {
-                // The satellite, placed at a distance of the planet
-                p.spawn((
-                    Mesh3d(meshes.add(Cuboid::new(0.5, 0.5, 0.5))),
-                    MeshMaterial3d(materials.add(Color::srgb(0.3, 0.9, 0.3))),
-                    Transform::from_xyz(1.5, 0.0, 0.0),
-                    satellite_animation_target_id,
-                    AnimatedBy(planet_entity),
-                    satellite,
-                ));
-            });
-        });
-=======
     commands.entity(planet_entity).insert((
         AnimationTarget {
             id: planet_animation_target_id,
@@ -202,5 +176,4 @@
             )],
         )],
     ));
->>>>>>> 329630c8
 }