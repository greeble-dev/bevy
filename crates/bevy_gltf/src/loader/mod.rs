--- conflicted
+++ resolved
@@ -56,15 +56,9 @@
 use tracing::{error, info_span, warn};
 
 use crate::{
-<<<<<<< HEAD
-    vertex_attributes::convert_attribute, Gltf, GltfAssetLabel, GltfExtras, GltfMaterialExtras,
-    GltfMaterialName, GltfMeshExtras, GltfMeshName, GltfNode, GltfSceneExtras, GltfSkin,
-    GltfSkinnedMeshBoundsPolicy,
-=======
     convert_coordinates::ConvertCoordinates as _, vertex_attributes::convert_attribute, Gltf,
     GltfAssetLabel, GltfExtras, GltfMaterialExtras, GltfMaterialName, GltfMeshExtras, GltfMeshName,
-    GltfNode, GltfSceneExtras, GltfSkin,
->>>>>>> 119d6fbe
+    GltfNode, GltfSceneExtras, GltfSkin, GltfSkinnedMeshBoundsPolicy,
 };
 
 #[cfg(feature = "bevy_animation")]
@@ -213,24 +207,10 @@
     pub override_sampler: bool,
     /// Overrides the default glTF coordinate conversion setting.
     ///
-<<<<<<< HEAD
-    /// How to convert glTF coordinates on import. Assuming glTF cameras, glTF lights, and glTF meshes had global unit transforms,
-    /// their Bevy [`Transform::forward`](bevy_transform::components::Transform::forward) will be pointing in the following global directions:
-    /// - When set to `false`
-    ///   - glTF cameras and glTF lights: global -Z,
-    ///   - glTF models: global +Z.
-    /// - When set to `true`
-    ///   - glTF cameras and glTF lights: global +Z,
-    ///   - glTF models: global -Z.
-    ///
-    /// If `None`, uses the global default set by [`GltfPlugin::use_model_forward_direction`](crate::GltfPlugin::use_model_forward_direction).
-    pub use_model_forward_direction: Option<bool>,
+    /// If `None`, uses the global default set by [`GltfPlugin::convert_coordinates`](crate::GltfPlugin::convert_coordinates).
+    pub convert_coordinates: Option<GltfConvertCoordinates>,
     /// Optionally overrides [`GltfPlugin::skinned_mesh_bounds_policy`](crate::GltfPlugin).
     pub skinned_mesh_bounds_policy: Option<GltfSkinnedMeshBoundsPolicy>,
-=======
-    /// If `None`, uses the global default set by [`GltfPlugin::convert_coordinates`](crate::GltfPlugin::convert_coordinates).
-    pub convert_coordinates: Option<GltfConvertCoordinates>,
->>>>>>> 119d6fbe
 }
 
 impl Default for GltfLoaderSettings {
@@ -244,12 +224,8 @@
             include_source: false,
             default_sampler: None,
             override_sampler: false,
-<<<<<<< HEAD
-            use_model_forward_direction: None,
+            convert_coordinates: None,
             skinned_mesh_bounds_policy: None,
-=======
-            convert_coordinates: None,
->>>>>>> 119d6fbe
         }
     }
 }
