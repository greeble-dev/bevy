mod extensions;
mod gltf_ext;

use alloc::sync::Arc;
use std::{
    io::Error,
    path::{Path, PathBuf},
    sync::Mutex,
};

#[cfg(feature = "bevy_animation")]
use bevy_animation::{prelude::*, AnimationTarget, AnimationTargetId};
use bevy_asset::{
    io::Reader, AssetLoadError, AssetLoader, Handle, LoadContext, ReadAssetBytesError,
    RenderAssetUsages,
};
use bevy_camera::{
    primitives::Aabb, visibility::Visibility, Camera, Camera3d, OrthographicProjection,
    PerspectiveProjection, Projection, ScalingMode,
};
use bevy_color::{Color, LinearRgba};
use bevy_ecs::{
    entity::{Entity, EntityHashMap},
    hierarchy::ChildSpawner,
    name::Name,
    world::World,
};
use bevy_image::{
    CompressedImageFormats, Image, ImageLoaderSettings, ImageSampler, ImageSamplerDescriptor,
    ImageType, TextureError,
};
use bevy_light::{DirectionalLight, PointLight, SpotLight};
use bevy_math::{Mat4, Vec3};
use bevy_mesh::{
    morph::{MeshMorphWeights, MorphAttributes, MorphTargetImage, MorphWeights},
    skinning::{SkinnedMesh, SkinnedMeshInverseBindposes},
    Indices, Mesh, Mesh3d, MeshVertexAttribute, PrimitiveTopology,
};
#[cfg(feature = "pbr_transmission_textures")]
use bevy_pbr::UvChannel;
use bevy_pbr::{MeshMaterial3d, StandardMaterial, MAX_JOINTS};
use bevy_platform::collections::{HashMap, HashSet};
use bevy_render::render_resource::Face;
use bevy_scene::Scene;
#[cfg(not(target_arch = "wasm32"))]
use bevy_tasks::IoTaskPool;
use bevy_transform::components::Transform;

use gltf::{
    accessor::Iter,
    image::Source,
    mesh::{util::ReadIndices, Mode},
    Document, Material, Node, Semantic,
};

use serde::{Deserialize, Serialize};
#[cfg(feature = "bevy_animation")]
use smallvec::SmallVec;

use thiserror::Error;
use tracing::{error, info_span, warn};

use crate::{
    vertex_attributes::convert_attribute, Gltf, GltfAssetLabel, GltfExtras, GltfMaterialExtras,
    GltfMaterialName, GltfMeshExtras, GltfMeshName, GltfNode, GltfSceneExtras, GltfSkin,
};

#[cfg(feature = "bevy_animation")]
use self::gltf_ext::scene::collect_path;
use self::{
    extensions::{AnisotropyExtension, ClearcoatExtension, SpecularExtension},
    gltf_ext::{
        check_for_cycles, get_linear_textures,
        material::{
            alpha_mode, material_label, needs_tangents, uv_channel,
            warn_on_differing_texture_transforms,
        },
        mesh::{primitive_name, primitive_topology},
        scene::{node_name, node_transform},
        texture::{texture_handle, texture_sampler, texture_transform_to_affine2},
    },
};
use crate::convert_coordinates::GltfConvertCoordinates;

/// An error that occurs when loading a glTF file.
#[derive(Error, Debug)]
pub enum GltfError {
    /// Unsupported primitive mode.
    #[error("unsupported primitive mode")]
    UnsupportedPrimitive {
        /// The primitive mode.
        mode: Mode,
    },
    /// Invalid glTF file.
    #[error("invalid glTF file: {0}")]
    Gltf(#[from] gltf::Error),
    /// Binary blob is missing.
    #[error("binary blob is missing")]
    MissingBlob,
    /// Decoding the base64 mesh data failed.
    #[error("failed to decode base64 mesh data")]
    Base64Decode(#[from] base64::DecodeError),
    /// Unsupported buffer format.
    #[error("unsupported buffer format")]
    BufferFormatUnsupported,
    /// Invalid image mime type.
    #[error("invalid image mime type: {0}")]
    #[from(ignore)]
    InvalidImageMimeType(String),
    /// Error when loading a texture. Might be due to a disabled image file format feature.
    #[error("You may need to add the feature for the file format: {0}")]
    ImageError(#[from] TextureError),
    /// Failed to read bytes from an asset path.
    #[error("failed to read bytes from an asset path: {0}")]
    ReadAssetBytesError(#[from] ReadAssetBytesError),
    /// Failed to load asset from an asset path.
    #[error("failed to load asset from an asset path: {0}")]
    AssetLoadError(#[from] AssetLoadError),
    /// Missing sampler for an animation.
    #[error("Missing sampler for animation {0}")]
    #[from(ignore)]
    MissingAnimationSampler(usize),
    /// Failed to generate tangents.
    #[error("failed to generate tangents: {0}")]
    GenerateTangentsError(#[from] bevy_mesh::GenerateTangentsError),
    /// Failed to generate morph targets.
    #[error("failed to generate morph targets: {0}")]
    MorphTarget(#[from] bevy_mesh::morph::MorphBuildError),
    /// Circular children in Nodes
    #[error("GLTF model must be a tree, found cycle instead at node indices: {0:?}")]
    #[from(ignore)]
    CircularChildren(String),
    /// Failed to load a file.
    #[error("failed to load file: {0}")]
    Io(#[from] Error),
}

/// Loads glTF files with all of their data as their corresponding bevy representations.
pub struct GltfLoader {
    /// List of compressed image formats handled by the loader.
    pub supported_compressed_formats: CompressedImageFormats,
    /// Custom vertex attributes that will be recognized when loading a glTF file.
    ///
    /// Keys must be the attribute names as found in the glTF data, which must start with an underscore.
    /// See [this section of the glTF specification](https://registry.khronos.org/glTF/specs/2.0/glTF-2.0.html#meshes-overview)
    /// for additional details on custom attributes.
    pub custom_vertex_attributes: HashMap<Box<str>, MeshVertexAttribute>,
    /// Arc to default [`ImageSamplerDescriptor`].
    pub default_sampler: Arc<Mutex<ImageSamplerDescriptor>>,
<<<<<<< HEAD
    /// The default glTF coordinate conversion setting. This can be overridden
    /// per-load by [`GltfLoaderSettings::convert_coordinates`].
    pub default_convert_coordinates: GltfConvertCoordinates,
=======
    /// How to convert glTF coordinates on import. Assuming glTF cameras, glTF lights, and glTF meshes had global identity transforms,
    /// their Bevy [`Transform::forward`](bevy_transform::components::Transform::forward) will be pointing in the following global directions:
    /// - When set to `false`
    ///   - glTF cameras and glTF lights: global -Z,
    ///   - glTF models: global +Z.
    /// - When set to `true`
    ///   - glTF cameras and glTF lights: global +Z,
    ///   - glTF models: global -Z.
    ///
    /// The default is `false`.
    pub default_use_model_forward_direction: bool,
>>>>>>> d163a305
}

/// Specifies optional settings for processing gltfs at load time. By default, all recognized contents of
/// the gltf will be loaded.
///
/// # Example
///
/// To load a gltf but exclude the cameras, replace a call to `asset_server.load("my.gltf")` with
/// ```no_run
/// # use bevy_asset::{AssetServer, Handle};
/// # use bevy_gltf::*;
/// # let asset_server: AssetServer = panic!();
/// let gltf_handle: Handle<Gltf> = asset_server.load_with_settings(
///     "my.gltf",
///     |s: &mut GltfLoaderSettings| {
///         s.load_cameras = false;
///     }
/// );
/// ```
#[derive(Serialize, Deserialize)]
pub struct GltfLoaderSettings {
    /// If empty, the gltf mesh nodes will be skipped.
    ///
    /// Otherwise, nodes will be loaded and retained in RAM/VRAM according to the active flags.
    pub load_meshes: RenderAssetUsages,
    /// If empty, the gltf materials will be skipped.
    ///
    /// Otherwise, materials will be loaded and retained in RAM/VRAM according to the active flags.
    pub load_materials: RenderAssetUsages,
    /// If true, the loader will spawn cameras for gltf camera nodes.
    pub load_cameras: bool,
    /// If true, the loader will spawn lights for gltf light nodes.
    pub load_lights: bool,
    /// If true, the loader will include the root of the gltf root node.
    pub include_source: bool,
    /// Overrides the default sampler. Data from sampler node is added on top of that.
    ///
    /// If None, uses the global default which is stored in the [`DefaultGltfImageSampler`](crate::DefaultGltfImageSampler) resource.
    pub default_sampler: Option<ImageSamplerDescriptor>,
    /// If true, the loader will ignore sampler data from gltf and use the default sampler.
    pub override_sampler: bool,
    /// How to convert glTF coordinates on import. Assuming glTF cameras, glTF lights, and glTF meshes had global unit transforms,
    /// their Bevy [`Transform::forward`](bevy_transform::components::Transform::forward) will be pointing in the following global directions:
    /// - When set to `false`
    ///   - glTF cameras and glTF lights: global -Z,
    ///   - glTF models: global +Z.
    /// - When set to `true`
    ///   - glTF cameras and glTF lights: global +Z,
    ///   - glTF models: global -Z.
    ///
<<<<<<< HEAD
    /// If `None`, uses the global default set by [`GltfPlugin::convert_coordinates`](crate::GltfPlugin::convert_coordinates).
    pub convert_coordinates: Option<GltfConvertCoordinates>,
=======
    /// If `None`, uses the global default set by [`GltfPlugin::use_model_forward_direction`](crate::GltfPlugin::use_model_forward_direction).
    pub use_model_forward_direction: Option<bool>,
>>>>>>> d163a305
}

impl Default for GltfLoaderSettings {
    fn default() -> Self {
        Self {
            load_meshes: RenderAssetUsages::default(),
            load_materials: RenderAssetUsages::default(),
            load_cameras: true,
            load_lights: true,
            include_source: false,
            default_sampler: None,
            override_sampler: false,
            use_model_forward_direction: None,
        }
    }
}

impl GltfLoader {
    /// Loads an entire glTF file.
    pub async fn load_gltf<'a, 'b, 'c>(
        loader: &GltfLoader,
        bytes: &'a [u8],
        load_context: &'b mut LoadContext<'c>,
        settings: &'b GltfLoaderSettings,
    ) -> Result<Gltf, GltfError> {
        let gltf = gltf::Gltf::from_slice(bytes)?;

        let file_name = load_context
            .asset_path()
            .path()
            .to_str()
            .ok_or(GltfError::Gltf(gltf::Error::Io(Error::new(
                std::io::ErrorKind::InvalidInput,
                "Gltf file name invalid",
            ))))?
            .to_string();
        let buffer_data = load_buffers(&gltf, load_context).await?;

        let linear_textures = get_linear_textures(&gltf.document);

        #[cfg(feature = "bevy_animation")]
        let paths = {
            let mut paths = HashMap::<usize, (usize, Vec<Name>)>::default();
            for scene in gltf.scenes() {
                for node in scene.nodes() {
                    let root_index = node.index();
                    collect_path(&node, &[], &mut paths, root_index, &mut HashSet::default());
                }
            }
            paths
        };

        let convert_coordinates = match settings.use_model_forward_direction {
            Some(convert_coordinates) => convert_coordinates,
<<<<<<< HEAD
            None => loader.default_convert_coordinates,
=======
            None => loader.default_use_model_forward_direction,
>>>>>>> d163a305
        };

        #[cfg(feature = "bevy_animation")]
        let (animations, named_animations, animation_roots) = {
            use bevy_animation::{
                animated_field, animation_curves::*, gltf_curves::*, VariableCurve,
            };
            use bevy_math::{
                curve::{ConstantCurve, Interval, UnevenSampleAutoCurve},
                Quat, Vec4,
            };
            use gltf::animation::util::ReadOutputs;
            let mut animations = vec![];
            let mut named_animations = <HashMap<_, _>>::default();
            let mut animation_roots = <HashSet<_>>::default();
            for animation in gltf.animations() {
                let mut animation_clip = AnimationClip::default();
                for channel in animation.channels() {
                    let node = channel.target().node();
                    let interpolation = channel.sampler().interpolation();
                    let reader = channel.reader(|buffer| Some(&buffer_data[buffer.index()]));
                    let keyframe_timestamps: Vec<f32> = if let Some(inputs) = reader.read_inputs() {
                        match inputs {
                            Iter::Standard(times) => times.collect(),
                            Iter::Sparse(_) => {
                                warn!("Sparse accessor not supported for animation sampler input");
                                continue;
                            }
                        }
                    } else {
                        warn!("Animations without a sampler input are not supported");
                        return Err(GltfError::MissingAnimationSampler(animation.index()));
                    };

                    if keyframe_timestamps.is_empty() {
                        warn!("Tried to load animation with no keyframe timestamps");
                        continue;
                    }

                    let maybe_curve: Option<VariableCurve> = if let Some(outputs) =
                        reader.read_outputs()
                    {
                        match outputs {
                            ReadOutputs::Translations(tr) => {
                                let translation_property = animated_field!(Transform::translation);
                                let translations: Vec<Vec3> = tr.map(Vec3::from).collect();
                                if keyframe_timestamps.len() == 1 {
                                    Some(VariableCurve::new(AnimatableCurve::new(
                                        translation_property,
                                        ConstantCurve::new(Interval::EVERYWHERE, translations[0]),
                                    )))
                                } else {
                                    match interpolation {
                                        gltf::animation::Interpolation::Linear => {
                                            UnevenSampleAutoCurve::new(
                                                keyframe_timestamps.into_iter().zip(translations),
                                            )
                                            .ok()
                                            .map(
                                                |curve| {
                                                    VariableCurve::new(AnimatableCurve::new(
                                                        translation_property,
                                                        curve,
                                                    ))
                                                },
                                            )
                                        }
                                        gltf::animation::Interpolation::Step => {
                                            SteppedKeyframeCurve::new(
                                                keyframe_timestamps.into_iter().zip(translations),
                                            )
                                            .ok()
                                            .map(
                                                |curve| {
                                                    VariableCurve::new(AnimatableCurve::new(
                                                        translation_property,
                                                        curve,
                                                    ))
                                                },
                                            )
                                        }
                                        gltf::animation::Interpolation::CubicSpline => {
                                            CubicKeyframeCurve::new(
                                                keyframe_timestamps,
                                                translations,
                                            )
                                            .ok()
                                            .map(
                                                |curve| {
                                                    VariableCurve::new(AnimatableCurve::new(
                                                        translation_property,
                                                        curve,
                                                    ))
                                                },
                                            )
                                        }
                                    }
                                }
                            }
                            ReadOutputs::Rotations(rots) => {
                                let rotation_property = animated_field!(Transform::rotation);
                                let rotations: Vec<Quat> =
                                    rots.into_f32().map(Quat::from_array).collect();
                                if keyframe_timestamps.len() == 1 {
                                    Some(VariableCurve::new(AnimatableCurve::new(
                                        rotation_property,
                                        ConstantCurve::new(Interval::EVERYWHERE, rotations[0]),
                                    )))
                                } else {
                                    match interpolation {
                                        gltf::animation::Interpolation::Linear => {
                                            UnevenSampleAutoCurve::new(
                                                keyframe_timestamps.into_iter().zip(rotations),
                                            )
                                            .ok()
                                            .map(
                                                |curve| {
                                                    VariableCurve::new(AnimatableCurve::new(
                                                        rotation_property,
                                                        curve,
                                                    ))
                                                },
                                            )
                                        }
                                        gltf::animation::Interpolation::Step => {
                                            SteppedKeyframeCurve::new(
                                                keyframe_timestamps.into_iter().zip(rotations),
                                            )
                                            .ok()
                                            .map(
                                                |curve| {
                                                    VariableCurve::new(AnimatableCurve::new(
                                                        rotation_property,
                                                        curve,
                                                    ))
                                                },
                                            )
                                        }
                                        gltf::animation::Interpolation::CubicSpline => {
                                            CubicRotationCurve::new(
                                                keyframe_timestamps,
                                                rotations.into_iter().map(Vec4::from),
                                            )
                                            .ok()
                                            .map(
                                                |curve| {
                                                    VariableCurve::new(AnimatableCurve::new(
                                                        rotation_property,
                                                        curve,
                                                    ))
                                                },
                                            )
                                        }
                                    }
                                }
                            }
                            ReadOutputs::Scales(scale) => {
                                let scale_property = animated_field!(Transform::scale);
                                let scales: Vec<Vec3> = scale.map(Vec3::from).collect();
                                if keyframe_timestamps.len() == 1 {
                                    Some(VariableCurve::new(AnimatableCurve::new(
                                        scale_property,
                                        ConstantCurve::new(Interval::EVERYWHERE, scales[0]),
                                    )))
                                } else {
                                    match interpolation {
                                        gltf::animation::Interpolation::Linear => {
                                            UnevenSampleAutoCurve::new(
                                                keyframe_timestamps.into_iter().zip(scales),
                                            )
                                            .ok()
                                            .map(
                                                |curve| {
                                                    VariableCurve::new(AnimatableCurve::new(
                                                        scale_property,
                                                        curve,
                                                    ))
                                                },
                                            )
                                        }
                                        gltf::animation::Interpolation::Step => {
                                            SteppedKeyframeCurve::new(
                                                keyframe_timestamps.into_iter().zip(scales),
                                            )
                                            .ok()
                                            .map(
                                                |curve| {
                                                    VariableCurve::new(AnimatableCurve::new(
                                                        scale_property,
                                                        curve,
                                                    ))
                                                },
                                            )
                                        }
                                        gltf::animation::Interpolation::CubicSpline => {
                                            CubicKeyframeCurve::new(keyframe_timestamps, scales)
                                                .ok()
                                                .map(|curve| {
                                                    VariableCurve::new(AnimatableCurve::new(
                                                        scale_property,
                                                        curve,
                                                    ))
                                                })
                                        }
                                    }
                                }
                            }
                            ReadOutputs::MorphTargetWeights(weights) => {
                                let weights: Vec<f32> = weights.into_f32().collect();
                                if keyframe_timestamps.len() == 1 {
                                    #[expect(
                                        clippy::unnecessary_map_on_constructor,
                                        reason = "While the mapping is unnecessary, it is much more readable at this level of indentation. Additionally, mapping makes it more consistent with the other branches."
                                    )]
                                    Some(ConstantCurve::new(Interval::EVERYWHERE, weights))
                                        .map(WeightsCurve)
                                        .map(VariableCurve::new)
                                } else {
                                    match interpolation {
                                        gltf::animation::Interpolation::Linear => {
                                            WideLinearKeyframeCurve::new(
                                                keyframe_timestamps,
                                                weights,
                                            )
                                            .ok()
                                            .map(WeightsCurve)
                                            .map(VariableCurve::new)
                                        }
                                        gltf::animation::Interpolation::Step => {
                                            WideSteppedKeyframeCurve::new(
                                                keyframe_timestamps,
                                                weights,
                                            )
                                            .ok()
                                            .map(WeightsCurve)
                                            .map(VariableCurve::new)
                                        }
                                        gltf::animation::Interpolation::CubicSpline => {
                                            WideCubicKeyframeCurve::new(
                                                keyframe_timestamps,
                                                weights,
                                            )
                                            .ok()
                                            .map(WeightsCurve)
                                            .map(VariableCurve::new)
                                        }
                                    }
                                }
                            }
                        }
                    } else {
                        warn!("Animations without a sampler output are not supported");
                        return Err(GltfError::MissingAnimationSampler(animation.index()));
                    };

                    let Some(curve) = maybe_curve else {
                        warn!(
                            "Invalid keyframe data for node {}; curve could not be constructed",
                            node.index()
                        );
                        continue;
                    };

                    if let Some((root_index, path)) = paths.get(&node.index()) {
                        animation_roots.insert(*root_index);
                        animation_clip.add_variable_curve_to_target(
                            AnimationTargetId::from_names(path.iter()),
                            curve,
                        );
                    } else {
                        warn!(
                        "Animation ignored for node {}: part of its hierarchy is missing a name",
                        node.index()
                    );
                    }
                }
                let handle = load_context.add_labeled_asset(
                    GltfAssetLabel::Animation(animation.index()).to_string(),
                    animation_clip,
                );
                if let Some(name) = animation.name() {
                    named_animations.insert(name.into(), handle.clone());
                }
                animations.push(handle);
            }
            (animations, named_animations, animation_roots)
        };

        let default_sampler = match settings.default_sampler.as_ref() {
            Some(sampler) => sampler,
            None => &loader.default_sampler.lock().unwrap().clone(),
        };
        // We collect handles to ensure loaded images from paths are not unloaded before they are used elsewhere
        // in the loader. This prevents "reloads", but it also prevents dropping the is_srgb context on reload.
        //
        // In theory we could store a mapping between texture.index() and handle to use
        // later in the loader when looking up handles for materials. However this would mean
        // that the material's load context would no longer track those images as dependencies.
        let mut _texture_handles = Vec::new();
        if gltf.textures().len() == 1 || cfg!(target_arch = "wasm32") {
            for texture in gltf.textures() {
                let parent_path = load_context.path().parent().unwrap();
                let image = load_image(
                    texture,
                    &buffer_data,
                    &linear_textures,
                    parent_path,
                    loader.supported_compressed_formats,
                    default_sampler,
                    settings,
                )
                .await?;
                image.process_loaded_texture(load_context, &mut _texture_handles);
            }
        } else {
            #[cfg(not(target_arch = "wasm32"))]
            IoTaskPool::get()
                .scope(|scope| {
                    gltf.textures().for_each(|gltf_texture| {
                        let parent_path = load_context.path().parent().unwrap();
                        let linear_textures = &linear_textures;
                        let buffer_data = &buffer_data;
                        scope.spawn(async move {
                            load_image(
                                gltf_texture,
                                buffer_data,
                                linear_textures,
                                parent_path,
                                loader.supported_compressed_formats,
                                default_sampler,
                                settings,
                            )
                            .await
                        });
                    });
                })
                .into_iter()
                .for_each(|result| match result {
                    Ok(image) => {
                        image.process_loaded_texture(load_context, &mut _texture_handles);
                    }
                    Err(err) => {
                        warn!("Error loading glTF texture: {}", err);
                    }
                });
        }

        let mut materials = vec![];
        let mut named_materials = <HashMap<_, _>>::default();
        // Only include materials in the output if they're set to be retained in the MAIN_WORLD and/or RENDER_WORLD by the load_materials flag
        if !settings.load_materials.is_empty() {
            // NOTE: materials must be loaded after textures because image load() calls will happen before load_with_settings, preventing is_srgb from being set properly
            for material in gltf.materials() {
                let handle = load_material(&material, load_context, &gltf.document, false);
                if let Some(name) = material.name() {
                    named_materials.insert(name.into(), handle.clone());
                }
                materials.push(handle);
            }
        }
        let mut meshes = vec![];
        let mut named_meshes = <HashMap<_, _>>::default();
        let mut meshes_on_skinned_nodes = <HashSet<_>>::default();
        let mut meshes_on_non_skinned_nodes = <HashSet<_>>::default();
        for gltf_node in gltf.nodes() {
            if gltf_node.skin().is_some() {
                if let Some(mesh) = gltf_node.mesh() {
                    meshes_on_skinned_nodes.insert(mesh.index());
                }
            } else if let Some(mesh) = gltf_node.mesh() {
                meshes_on_non_skinned_nodes.insert(mesh.index());
            }
        }
        for gltf_mesh in gltf.meshes() {
            let mut primitives = vec![];
            for primitive in gltf_mesh.primitives() {
                let primitive_label = GltfAssetLabel::Primitive {
                    mesh: gltf_mesh.index(),
                    primitive: primitive.index(),
                };
                let primitive_topology = primitive_topology(primitive.mode())?;

                let mut mesh = Mesh::new(primitive_topology, settings.load_meshes);

                // Read vertex attributes
                for (semantic, accessor) in primitive.attributes() {
                    if [Semantic::Joints(0), Semantic::Weights(0)].contains(&semantic) {
                        if !meshes_on_skinned_nodes.contains(&gltf_mesh.index()) {
                            warn!(
                        "Ignoring attribute {:?} for skinned mesh {} used on non skinned nodes (NODE_SKINNED_MESH_WITHOUT_SKIN)",
                        semantic,
                        primitive_label
                    );
                            continue;
                        } else if meshes_on_non_skinned_nodes.contains(&gltf_mesh.index()) {
                            error!("Skinned mesh {} used on both skinned and non skin nodes, this is likely to cause an error (NODE_SKINNED_MESH_WITHOUT_SKIN)", primitive_label);
                        }
                    }
                    match convert_attribute(
                        semantic,
                        accessor,
                        &buffer_data,
                        &loader.custom_vertex_attributes,
                        convert_coordinates.meshes,
                    ) {
                        Ok((attribute, values)) => mesh.insert_attribute(attribute, values),
                        Err(err) => warn!("{}", err),
                    }
                }

                // Read vertex indices
                let reader =
                    primitive.reader(|buffer| Some(buffer_data[buffer.index()].as_slice()));
                if let Some(indices) = reader.read_indices() {
                    mesh.insert_indices(match indices {
                        ReadIndices::U8(is) => Indices::U16(is.map(|x| x as u16).collect()),
                        ReadIndices::U16(is) => Indices::U16(is.collect()),
                        ReadIndices::U32(is) => Indices::U32(is.collect()),
                    });
                };

                {
                    let morph_target_reader = reader.read_morph_targets();
                    if morph_target_reader.len() != 0 {
                        let morph_targets_label = GltfAssetLabel::MorphTarget {
                            mesh: gltf_mesh.index(),
                            primitive: primitive.index(),
                        };
                        let morph_target_image = MorphTargetImage::new(
                            morph_target_reader.map(PrimitiveMorphAttributesIter),
                            mesh.count_vertices(),
                            RenderAssetUsages::default(),
                        )?;
                        let handle = load_context.add_labeled_asset(
                            morph_targets_label.to_string(),
                            morph_target_image.0,
                        );

                        mesh.set_morph_targets(handle);
                        let extras = gltf_mesh.extras().as_ref();
                        if let Some(names) = extras.and_then(|extras| {
                            serde_json::from_str::<MorphTargetNames>(extras.get()).ok()
                        }) {
                            mesh.set_morph_target_names(names.target_names);
                        }
                    }
                }

                if mesh.attribute(Mesh::ATTRIBUTE_NORMAL).is_none()
                    && matches!(mesh.primitive_topology(), PrimitiveTopology::TriangleList)
                {
                    tracing::debug!(
                        "Automatically calculating missing vertex normals for geometry."
                    );
                    let vertex_count_before = mesh.count_vertices();
                    mesh.duplicate_vertices();
                    mesh.compute_flat_normals();
                    let vertex_count_after = mesh.count_vertices();
                    if vertex_count_before != vertex_count_after {
                        tracing::debug!("Missing vertex normals in indexed geometry, computing them as flat. Vertex count increased from {} to {}", vertex_count_before, vertex_count_after);
                    } else {
                        tracing::debug!(
                            "Missing vertex normals in indexed geometry, computing them as flat."
                        );
                    }
                }

                if !mesh.contains_attribute(Mesh::ATTRIBUTE_TANGENT)
                    && mesh.contains_attribute(Mesh::ATTRIBUTE_NORMAL)
                    && needs_tangents(&primitive.material())
                {
                    tracing::debug!(
                        "Missing vertex tangents for {}, computing them using the mikktspace algorithm. Consider using a tool such as Blender to pre-compute the tangents.", file_name
                    );

                    let generate_tangents_span = info_span!("generate_tangents", name = file_name);

                    generate_tangents_span.in_scope(|| {
                        if let Err(err) = mesh.generate_tangents() {
                            warn!(
                                "Failed to generate vertex tangents using the mikktspace algorithm: {}",
                                err
                            );
                        }
                    });
                }

                let mesh_handle = load_context.add_labeled_asset(primitive_label.to_string(), mesh);
                primitives.push(super::GltfPrimitive::new(
                    &gltf_mesh,
                    &primitive,
                    mesh_handle,
                    primitive
                        .material()
                        .index()
                        .and_then(|i| materials.get(i).cloned()),
                    primitive.extras().as_deref().map(GltfExtras::from),
                    primitive
                        .material()
                        .extras()
                        .as_deref()
                        .map(GltfExtras::from),
                ));
            }

            let mesh = super::GltfMesh::new(
                &gltf_mesh,
                primitives,
                gltf_mesh.extras().as_deref().map(GltfExtras::from),
            );

            let handle = load_context.add_labeled_asset(mesh.asset_label().to_string(), mesh);
            if let Some(name) = gltf_mesh.name() {
                named_meshes.insert(name.into(), handle.clone());
            }
            meshes.push(handle);
        }

        let skinned_mesh_inverse_bindposes: Vec<_> = gltf
            .skins()
            .map(|gltf_skin| {
                let reader = gltf_skin.reader(|buffer| Some(&buffer_data[buffer.index()]));
                let local_to_bone_bind_matrices: Vec<Mat4> = reader
                    .read_inverse_bind_matrices()
                    .map(|mats| {
                        mats.map(|mat| {
                            Mat4::from_cols_array_2d(&mat)
                                * convert_coordinates.mesh_conversion_mat4()
                        })
                        .collect()
                    })
                    .unwrap_or_else(|| {
                        core::iter::repeat_n(Mat4::IDENTITY, gltf_skin.joints().len()).collect()
                    });

                load_context.add_labeled_asset(
                    GltfAssetLabel::InverseBindMatrices(gltf_skin.index()).to_string(),
                    SkinnedMeshInverseBindposes::from(local_to_bone_bind_matrices),
                )
            })
            .collect();

        let mut nodes = HashMap::<usize, Handle<GltfNode>>::default();
        let mut named_nodes = <HashMap<_, _>>::default();
        let mut skins = <HashMap<_, _>>::default();
        let mut named_skins = <HashMap<_, _>>::default();

        // First, create the node handles.
        for node in gltf.nodes() {
            let label = GltfAssetLabel::Node(node.index());
            let label_handle = load_context.get_label_handle(label.to_string());
            nodes.insert(node.index(), label_handle);
        }

        // Then check for cycles.
        check_for_cycles(&gltf)?;

        // Now populate the nodes.
        for node in gltf.nodes() {
            let skin = node.skin().map(|skin| {
                skins
                    .entry(skin.index())
                    .or_insert_with(|| {
                        let joints: Vec<_> = skin
                            .joints()
                            .map(|joint| nodes.get(&joint.index()).unwrap().clone())
                            .collect();

                        if joints.len() > MAX_JOINTS {
                            warn!(
                                "The glTF skin {} has {} joints, but the maximum supported is {}",
                                skin.name()
                                    .map(ToString::to_string)
                                    .unwrap_or_else(|| skin.index().to_string()),
                                joints.len(),
                                MAX_JOINTS
                            );
                        }

                        let gltf_skin = GltfSkin::new(
                            &skin,
                            joints,
                            skinned_mesh_inverse_bindposes[skin.index()].clone(),
                            skin.extras().as_deref().map(GltfExtras::from),
                        );

                        let handle = load_context
                            .add_labeled_asset(gltf_skin.asset_label().to_string(), gltf_skin);

                        if let Some(name) = skin.name() {
                            named_skins.insert(name.into(), handle.clone());
                        }

                        handle
                    })
                    .clone()
            });

            let children = node
                .children()
                .map(|child| nodes.get(&child.index()).unwrap().clone())
                .collect();

            let mesh = node
                .mesh()
                .map(|mesh| mesh.index())
                .and_then(|i| meshes.get(i).cloned());

            let gltf_node = GltfNode::new(
                &node,
                children,
                mesh,
                node_transform(&node),
                skin,
                node.extras().as_deref().map(GltfExtras::from),
            );

            #[cfg(feature = "bevy_animation")]
            let gltf_node = gltf_node.with_animation_root(animation_roots.contains(&node.index()));

            let handle =
                load_context.add_labeled_asset(gltf_node.asset_label().to_string(), gltf_node);
            nodes.insert(node.index(), handle.clone());
            if let Some(name) = node.name() {
                named_nodes.insert(name.into(), handle);
            }
        }

        let mut nodes_to_sort = nodes.into_iter().collect::<Vec<_>>();
        nodes_to_sort.sort_by_key(|(i, _)| *i);
        let nodes = nodes_to_sort
            .into_iter()
            .map(|(_, resolved)| resolved)
            .collect();

        let mut scenes = vec![];
        let mut named_scenes = <HashMap<_, _>>::default();
        let mut active_camera_found = false;
        for scene in gltf.scenes() {
            let mut err = None;
            let mut world = World::default();
            let mut node_index_to_entity_map = <HashMap<_, _>>::default();
            let mut entity_to_skin_index_map = EntityHashMap::default();
            let mut scene_load_context = load_context.begin_labeled_asset();

            let world_root_transform = convert_coordinates.scene_conversion_transform();

            let world_root_id = world
                .spawn((world_root_transform, Visibility::default()))
                .with_children(|parent| {
                    for node in scene.nodes() {
                        let result = load_node(
                            &node,
                            parent,
                            load_context,
                            &mut scene_load_context,
                            settings,
                            &mut node_index_to_entity_map,
                            &mut entity_to_skin_index_map,
                            &mut active_camera_found,
                            &Transform::default(),
                            #[cfg(feature = "bevy_animation")]
                            &animation_roots,
                            #[cfg(feature = "bevy_animation")]
                            None,
                            &gltf.document,
                            &convert_coordinates,
                        );
                        if result.is_err() {
                            err = Some(result);
                            return;
                        }
                    }
                })
                .id();

            if let Some(extras) = scene.extras().as_ref() {
                world.entity_mut(world_root_id).insert(GltfSceneExtras {
                    value: extras.get().to_string(),
                });
            }

            if let Some(Err(err)) = err {
                return Err(err);
            }

            #[cfg(feature = "bevy_animation")]
            {
                // for each node root in a scene, check if it's the root of an animation
                // if it is, add the AnimationPlayer component
                for node in scene.nodes() {
                    if animation_roots.contains(&node.index()) {
                        world
                            .entity_mut(*node_index_to_entity_map.get(&node.index()).unwrap())
                            .insert(AnimationPlayer::default());
                    }
                }
            }

            for (&entity, &skin_index) in &entity_to_skin_index_map {
                let mut entity = world.entity_mut(entity);
                let skin = gltf.skins().nth(skin_index).unwrap();
                let joint_entities: Vec<_> = skin
                    .joints()
                    .map(|node| node_index_to_entity_map[&node.index()])
                    .collect();

                entity.insert(SkinnedMesh {
                    inverse_bindposes: skinned_mesh_inverse_bindposes[skin_index].clone(),
                    joints: joint_entities,
                });
            }
            let loaded_scene = scene_load_context.finish(Scene::new(world));
            let scene_handle = load_context.add_loaded_labeled_asset(
                GltfAssetLabel::Scene(scene.index()).to_string(),
                loaded_scene,
            );

            if let Some(name) = scene.name() {
                named_scenes.insert(name.into(), scene_handle.clone());
            }
            scenes.push(scene_handle);
        }

        Ok(Gltf {
            default_scene: gltf
                .default_scene()
                .and_then(|scene| scenes.get(scene.index()))
                .cloned(),
            scenes,
            named_scenes,
            meshes,
            named_meshes,
            skins: skins.into_values().collect(),
            named_skins,
            materials,
            named_materials,
            nodes,
            named_nodes,
            #[cfg(feature = "bevy_animation")]
            animations,
            #[cfg(feature = "bevy_animation")]
            named_animations,
            source: if settings.include_source {
                Some(gltf)
            } else {
                None
            },
        })
    }
}

impl AssetLoader for GltfLoader {
    type Asset = Gltf;
    type Settings = GltfLoaderSettings;
    type Error = GltfError;
    async fn load(
        &self,
        reader: &mut dyn Reader,
        settings: &GltfLoaderSettings,
        load_context: &mut LoadContext<'_>,
    ) -> Result<Gltf, Self::Error> {
        let mut bytes = Vec::new();
        reader.read_to_end(&mut bytes).await?;

        Self::load_gltf(self, &bytes, load_context, settings).await
    }

    fn extensions(&self) -> &[&str] {
        &["gltf", "glb"]
    }
}

/// Loads a glTF texture as a bevy [`Image`] and returns it together with its label.
async fn load_image<'a, 'b>(
    gltf_texture: gltf::Texture<'a>,
    buffer_data: &[Vec<u8>],
    linear_textures: &HashSet<usize>,
    parent_path: &'b Path,
    supported_compressed_formats: CompressedImageFormats,
    default_sampler: &ImageSamplerDescriptor,
    settings: &GltfLoaderSettings,
) -> Result<ImageOrPath, GltfError> {
    let is_srgb = !linear_textures.contains(&gltf_texture.index());
    let sampler_descriptor = if settings.override_sampler {
        default_sampler.clone()
    } else {
        texture_sampler(&gltf_texture, default_sampler)
    };

    match gltf_texture.source().source() {
        Source::View { view, mime_type } => {
            let start = view.offset();
            let end = view.offset() + view.length();
            let buffer = &buffer_data[view.buffer().index()][start..end];
            let image = Image::from_buffer(
                buffer,
                ImageType::MimeType(mime_type),
                supported_compressed_formats,
                is_srgb,
                ImageSampler::Descriptor(sampler_descriptor),
                settings.load_materials,
            )?;
            Ok(ImageOrPath::Image {
                image,
                label: GltfAssetLabel::Texture(gltf_texture.index()),
            })
        }
        Source::Uri { uri, mime_type } => {
            let uri = percent_encoding::percent_decode_str(uri)
                .decode_utf8()
                .unwrap();
            let uri = uri.as_ref();
            if let Ok(data_uri) = DataUri::parse(uri) {
                let bytes = data_uri.decode()?;
                let image_type = ImageType::MimeType(data_uri.mime_type);
                Ok(ImageOrPath::Image {
                    image: Image::from_buffer(
                        &bytes,
                        mime_type.map(ImageType::MimeType).unwrap_or(image_type),
                        supported_compressed_formats,
                        is_srgb,
                        ImageSampler::Descriptor(sampler_descriptor),
                        settings.load_materials,
                    )?,
                    label: GltfAssetLabel::Texture(gltf_texture.index()),
                })
            } else {
                let image_path = parent_path.join(uri);
                Ok(ImageOrPath::Path {
                    path: image_path,
                    is_srgb,
                    sampler_descriptor,
                })
            }
        }
    }
}

/// Loads a glTF material as a bevy [`StandardMaterial`] and returns it.
fn load_material(
    material: &Material,
    load_context: &mut LoadContext,
    document: &Document,
    is_scale_inverted: bool,
) -> Handle<StandardMaterial> {
    let material_label = material_label(material, is_scale_inverted);
    load_context
        .labeled_asset_scope::<_, ()>(material_label.to_string(), |load_context| {
            let pbr = material.pbr_metallic_roughness();

            // TODO: handle missing label handle errors here?
            let color = pbr.base_color_factor();
            let base_color_channel = pbr
                .base_color_texture()
                .map(|info| uv_channel(material, "base color", info.tex_coord()))
                .unwrap_or_default();
            let base_color_texture = pbr
                .base_color_texture()
                .map(|info| texture_handle(&info.texture(), load_context));

            let uv_transform = pbr
                .base_color_texture()
                .and_then(|info| info.texture_transform().map(texture_transform_to_affine2))
                .unwrap_or_default();

            let normal_map_channel = material
                .normal_texture()
                .map(|info| uv_channel(material, "normal map", info.tex_coord()))
                .unwrap_or_default();
            let normal_map_texture: Option<Handle<Image>> =
                material.normal_texture().map(|normal_texture| {
                    // TODO: handle normal_texture.scale
                    texture_handle(&normal_texture.texture(), load_context)
                });

            let metallic_roughness_channel = pbr
                .metallic_roughness_texture()
                .map(|info| uv_channel(material, "metallic/roughness", info.tex_coord()))
                .unwrap_or_default();
            let metallic_roughness_texture = pbr.metallic_roughness_texture().map(|info| {
                warn_on_differing_texture_transforms(
                    material,
                    &info,
                    uv_transform,
                    "metallic/roughness",
                );
                texture_handle(&info.texture(), load_context)
            });

            let occlusion_channel = material
                .occlusion_texture()
                .map(|info| uv_channel(material, "occlusion", info.tex_coord()))
                .unwrap_or_default();
            let occlusion_texture = material.occlusion_texture().map(|occlusion_texture| {
                // TODO: handle occlusion_texture.strength() (a scalar multiplier for occlusion strength)
                texture_handle(&occlusion_texture.texture(), load_context)
            });

            let emissive = material.emissive_factor();
            let emissive_channel = material
                .emissive_texture()
                .map(|info| uv_channel(material, "emissive", info.tex_coord()))
                .unwrap_or_default();
            let emissive_texture = material.emissive_texture().map(|info| {
                // TODO: handle occlusion_texture.strength() (a scalar multiplier for occlusion strength)
                warn_on_differing_texture_transforms(material, &info, uv_transform, "emissive");
                texture_handle(&info.texture(), load_context)
            });

            #[cfg(feature = "pbr_transmission_textures")]
            let (
                specular_transmission,
                specular_transmission_channel,
                specular_transmission_texture,
            ) = material
                .transmission()
                .map_or((0.0, UvChannel::Uv0, None), |transmission| {
                    let specular_transmission_channel = transmission
                        .transmission_texture()
                        .map(|info| uv_channel(material, "specular/transmission", info.tex_coord()))
                        .unwrap_or_default();
                    let transmission_texture: Option<Handle<Image>> = transmission
                        .transmission_texture()
                        .map(|transmission_texture| {
                            texture_handle(&transmission_texture.texture(), load_context)
                        });

                    (
                        transmission.transmission_factor(),
                        specular_transmission_channel,
                        transmission_texture,
                    )
                });

            #[cfg(not(feature = "pbr_transmission_textures"))]
            let specular_transmission = material
                .transmission()
                .map_or(0.0, |transmission| transmission.transmission_factor());

            #[cfg(feature = "pbr_transmission_textures")]
            let (
                thickness,
                thickness_channel,
                thickness_texture,
                attenuation_distance,
                attenuation_color,
            ) = material.volume().map_or(
                (0.0, UvChannel::Uv0, None, f32::INFINITY, [1.0, 1.0, 1.0]),
                |volume| {
                    let thickness_channel = volume
                        .thickness_texture()
                        .map(|info| uv_channel(material, "thickness", info.tex_coord()))
                        .unwrap_or_default();
                    let thickness_texture: Option<Handle<Image>> =
                        volume.thickness_texture().map(|thickness_texture| {
                            texture_handle(&thickness_texture.texture(), load_context)
                        });

                    (
                        volume.thickness_factor(),
                        thickness_channel,
                        thickness_texture,
                        volume.attenuation_distance(),
                        volume.attenuation_color(),
                    )
                },
            );

            #[cfg(not(feature = "pbr_transmission_textures"))]
            let (thickness, attenuation_distance, attenuation_color) =
                material
                    .volume()
                    .map_or((0.0, f32::INFINITY, [1.0, 1.0, 1.0]), |volume| {
                        (
                            volume.thickness_factor(),
                            volume.attenuation_distance(),
                            volume.attenuation_color(),
                        )
                    });

            let ior = material.ior().unwrap_or(1.5);

            // Parse the `KHR_materials_clearcoat` extension data if necessary.
            let clearcoat =
                ClearcoatExtension::parse(load_context, document, material).unwrap_or_default();

            // Parse the `KHR_materials_anisotropy` extension data if necessary.
            let anisotropy =
                AnisotropyExtension::parse(load_context, document, material).unwrap_or_default();

            // Parse the `KHR_materials_specular` extension data if necessary.
            let specular =
                SpecularExtension::parse(load_context, document, material).unwrap_or_default();

            // We need to operate in the Linear color space and be willing to exceed 1.0 in our channels
            let base_emissive = LinearRgba::rgb(emissive[0], emissive[1], emissive[2]);
            let emissive = base_emissive * material.emissive_strength().unwrap_or(1.0);

            Ok(StandardMaterial {
                base_color: Color::linear_rgba(color[0], color[1], color[2], color[3]),
                base_color_channel,
                base_color_texture,
                perceptual_roughness: pbr.roughness_factor(),
                metallic: pbr.metallic_factor(),
                metallic_roughness_channel,
                metallic_roughness_texture,
                normal_map_channel,
                normal_map_texture,
                double_sided: material.double_sided(),
                cull_mode: if material.double_sided() {
                    None
                } else if is_scale_inverted {
                    Some(Face::Front)
                } else {
                    Some(Face::Back)
                },
                occlusion_channel,
                occlusion_texture,
                emissive,
                emissive_channel,
                emissive_texture,
                specular_transmission,
                #[cfg(feature = "pbr_transmission_textures")]
                specular_transmission_channel,
                #[cfg(feature = "pbr_transmission_textures")]
                specular_transmission_texture,
                thickness,
                #[cfg(feature = "pbr_transmission_textures")]
                thickness_channel,
                #[cfg(feature = "pbr_transmission_textures")]
                thickness_texture,
                ior,
                attenuation_distance,
                attenuation_color: Color::linear_rgb(
                    attenuation_color[0],
                    attenuation_color[1],
                    attenuation_color[2],
                ),
                unlit: material.unlit(),
                alpha_mode: alpha_mode(material),
                uv_transform,
                clearcoat: clearcoat.clearcoat_factor.unwrap_or_default() as f32,
                clearcoat_perceptual_roughness: clearcoat
                    .clearcoat_roughness_factor
                    .unwrap_or_default() as f32,
                #[cfg(feature = "pbr_multi_layer_material_textures")]
                clearcoat_channel: clearcoat.clearcoat_channel,
                #[cfg(feature = "pbr_multi_layer_material_textures")]
                clearcoat_texture: clearcoat.clearcoat_texture,
                #[cfg(feature = "pbr_multi_layer_material_textures")]
                clearcoat_roughness_channel: clearcoat.clearcoat_roughness_channel,
                #[cfg(feature = "pbr_multi_layer_material_textures")]
                clearcoat_roughness_texture: clearcoat.clearcoat_roughness_texture,
                #[cfg(feature = "pbr_multi_layer_material_textures")]
                clearcoat_normal_channel: clearcoat.clearcoat_normal_channel,
                #[cfg(feature = "pbr_multi_layer_material_textures")]
                clearcoat_normal_texture: clearcoat.clearcoat_normal_texture,
                anisotropy_strength: anisotropy.anisotropy_strength.unwrap_or_default() as f32,
                anisotropy_rotation: anisotropy.anisotropy_rotation.unwrap_or_default() as f32,
                #[cfg(feature = "pbr_anisotropy_texture")]
                anisotropy_channel: anisotropy.anisotropy_channel,
                #[cfg(feature = "pbr_anisotropy_texture")]
                anisotropy_texture: anisotropy.anisotropy_texture,
                // From the `KHR_materials_specular` spec:
                // <https://github.com/KhronosGroup/glTF/tree/main/extensions/2.0/Khronos/KHR_materials_specular#materials-with-reflectance-parameter>
                reflectance: specular.specular_factor.unwrap_or(1.0) as f32 * 0.5,
                #[cfg(feature = "pbr_specular_textures")]
                specular_channel: specular.specular_channel,
                #[cfg(feature = "pbr_specular_textures")]
                specular_texture: specular.specular_texture,
                specular_tint: match specular.specular_color_factor {
                    Some(color) => {
                        Color::linear_rgb(color[0] as f32, color[1] as f32, color[2] as f32)
                    }
                    None => Color::WHITE,
                },
                #[cfg(feature = "pbr_specular_textures")]
                specular_tint_channel: specular.specular_color_channel,
                #[cfg(feature = "pbr_specular_textures")]
                specular_tint_texture: specular.specular_color_texture,
                ..Default::default()
            })
        })
        .unwrap()
}

/// Loads a glTF node.
#[cfg_attr(
    not(target_arch = "wasm32"),
    expect(
        clippy::result_large_err,
        reason = "`GltfError` is only barely past the threshold for large errors."
    )
)]
fn load_node(
    gltf_node: &Node,
    child_spawner: &mut ChildSpawner,
    root_load_context: &LoadContext,
    load_context: &mut LoadContext,
    settings: &GltfLoaderSettings,
    node_index_to_entity_map: &mut HashMap<usize, Entity>,
    entity_to_skin_index_map: &mut EntityHashMap<usize>,
    active_camera_found: &mut bool,
    parent_transform: &Transform,
    #[cfg(feature = "bevy_animation")] animation_roots: &HashSet<usize>,
    #[cfg(feature = "bevy_animation")] mut animation_context: Option<AnimationContext>,
    document: &Document,
    convert_coordinates: &GltfConvertCoordinates,
) -> Result<(), GltfError> {
    let mut gltf_error = None;
    let transform = node_transform(gltf_node);
    let world_transform = *parent_transform * transform;
    // according to https://registry.khronos.org/glTF/specs/2.0/glTF-2.0.html#instantiation,
    // if the determinant of the transform is negative we must invert the winding order of
    // triangles in meshes on the node.
    // instead we equivalently test if the global scale is inverted by checking if the number
    // of negative scale factors is odd. if so we will assign a copy of the material with face
    // culling inverted, rather than modifying the mesh data directly.
    let is_scale_inverted = world_transform.scale.is_negative_bitmask().count_ones() & 1 == 1;
    let mut node = child_spawner.spawn((transform, Visibility::default()));

    let name = node_name(gltf_node);
    node.insert(name.clone());

    #[cfg(feature = "bevy_animation")]
    if animation_context.is_none() && animation_roots.contains(&gltf_node.index()) {
        // This is an animation root. Make a new animation context.
        animation_context = Some(AnimationContext {
            root: node.id(),
            path: SmallVec::new(),
        });
    }

    #[cfg(feature = "bevy_animation")]
    if let Some(ref mut animation_context) = animation_context {
        animation_context.path.push(name);

        node.insert(AnimationTarget {
            id: AnimationTargetId::from_names(animation_context.path.iter()),
            player: animation_context.root,
        });
    }

    if let Some(extras) = gltf_node.extras() {
        node.insert(GltfExtras {
            value: extras.get().to_string(),
        });
    }

    // create camera node
    if settings.load_cameras
        && let Some(camera) = gltf_node.camera()
    {
        let projection = match camera.projection() {
            gltf::camera::Projection::Orthographic(orthographic) => {
                let xmag = orthographic.xmag();
                let orthographic_projection = OrthographicProjection {
                    near: orthographic.znear(),
                    far: orthographic.zfar(),
                    scaling_mode: ScalingMode::FixedHorizontal {
                        viewport_width: xmag,
                    },
                    ..OrthographicProjection::default_3d()
                };
                Projection::Orthographic(orthographic_projection)
            }
            gltf::camera::Projection::Perspective(perspective) => {
                let mut perspective_projection: PerspectiveProjection = PerspectiveProjection {
                    fov: perspective.yfov(),
                    near: perspective.znear(),
                    ..Default::default()
                };
                if let Some(zfar) = perspective.zfar() {
                    perspective_projection.far = zfar;
                }
                if let Some(aspect_ratio) = perspective.aspect_ratio() {
                    perspective_projection.aspect_ratio = aspect_ratio;
                }
                Projection::Perspective(perspective_projection)
            }
        };

        node.insert((
            Camera3d::default(),
            projection,
            transform,
            Camera {
                is_active: !*active_camera_found,
                ..Default::default()
            },
        ));

        *active_camera_found = true;
    }

    // Map node index to entity
    node_index_to_entity_map.insert(gltf_node.index(), node.id());

    let mut morph_weights = None;

    node.with_children(|parent| {
        // Only include meshes in the output if they're set to be retained in the MAIN_WORLD and/or RENDER_WORLD by the load_meshes flag
        if !settings.load_meshes.is_empty()
            && let Some(mesh) = gltf_node.mesh()
        {
            // append primitives
            for primitive in mesh.primitives() {
                let material = primitive.material();
                let material_label = material_label(&material, is_scale_inverted).to_string();

                // This will make sure we load the default material now since it would not have been
                // added when iterating over all the gltf materials (since the default material is
                // not explicitly listed in the gltf).
                // It also ensures an inverted scale copy is instantiated if required.
                if !root_load_context.has_labeled_asset(&material_label)
                    && !load_context.has_labeled_asset(&material_label)
                {
                    load_material(&material, load_context, document, is_scale_inverted);
                }

                let primitive_label = GltfAssetLabel::Primitive {
                    mesh: mesh.index(),
                    primitive: primitive.index(),
                };
                let bounds = primitive.bounding_box();

                // Apply the inverse of the conversion transform that's been
                // applied to the mesh asset. This preserves the mesh's relation
                // to the node transform.
                let mesh_entity_transform = convert_coordinates.mesh_conversion_transform_inverse();

                let mut mesh_entity = parent.spawn((
                    // TODO: handle missing label handle errors here?
                    Mesh3d(load_context.get_label_handle(primitive_label.to_string())),
                    MeshMaterial3d::<StandardMaterial>(
                        load_context.get_label_handle(&material_label),
                    ),
                    mesh_entity_transform,
                ));

                let target_count = primitive.morph_targets().len();
                if target_count != 0 {
                    let weights = match mesh.weights() {
                        Some(weights) => weights.to_vec(),
                        None => vec![0.0; target_count],
                    };

                    if morph_weights.is_none() {
                        morph_weights = Some(weights.clone());
                    }

                    // unwrap: the parent's call to `MeshMorphWeights::new`
                    // means this code doesn't run if it returns an `Err`.
                    // According to https://registry.khronos.org/glTF/specs/2.0/glTF-2.0.html#morph-targets
                    // they should all have the same length.
                    // > All morph target accessors MUST have the same count as
                    // > the accessors of the original primitive.
                    mesh_entity.insert(MeshMorphWeights::new(weights).unwrap());
                }
                mesh_entity.insert(Aabb::from_min_max(
                    Vec3::from_slice(&bounds.min),
                    Vec3::from_slice(&bounds.max),
                ));

                if let Some(extras) = primitive.extras() {
                    mesh_entity.insert(GltfExtras {
                        value: extras.get().to_string(),
                    });
                }

                if let Some(extras) = mesh.extras() {
                    mesh_entity.insert(GltfMeshExtras {
                        value: extras.get().to_string(),
                    });
                }

                if let Some(extras) = material.extras() {
                    mesh_entity.insert(GltfMaterialExtras {
                        value: extras.get().to_string(),
                    });
                }

                if let Some(name) = mesh.name() {
                    mesh_entity.insert(GltfMeshName(name.to_string()));
                }

                if let Some(name) = material.name() {
                    mesh_entity.insert(GltfMaterialName(name.to_string()));
                }

                mesh_entity.insert(Name::new(primitive_name(&mesh, &material)));

                // Mark for adding skinned mesh
                if let Some(skin) = gltf_node.skin() {
                    entity_to_skin_index_map.insert(mesh_entity.id(), skin.index());
                }
            }
        }

        if settings.load_lights
            && let Some(light) = gltf_node.light()
        {
            match light.kind() {
                gltf::khr_lights_punctual::Kind::Directional => {
                    let mut entity = parent.spawn(DirectionalLight {
                        color: Color::srgb_from_array(light.color()),
                        // NOTE: KHR_punctual_lights defines the intensity units for directional
                        // lights in lux (lm/m^2) which is what we need.
                        illuminance: light.intensity(),
                        ..Default::default()
                    });
                    if let Some(name) = light.name() {
                        entity.insert(Name::new(name.to_string()));
                    }
                    if let Some(extras) = light.extras() {
                        entity.insert(GltfExtras {
                            value: extras.get().to_string(),
                        });
                    }
                }
                gltf::khr_lights_punctual::Kind::Point => {
                    let mut entity = parent.spawn(PointLight {
                        color: Color::srgb_from_array(light.color()),
                        // NOTE: KHR_punctual_lights defines the intensity units for point lights in
                        // candela (lm/sr) which is luminous intensity and we need luminous power.
                        // For a point light, luminous power = 4 * pi * luminous intensity
                        intensity: light.intensity() * core::f32::consts::PI * 4.0,
                        range: light.range().unwrap_or(20.0),
                        radius: 0.0,
                        ..Default::default()
                    });
                    if let Some(name) = light.name() {
                        entity.insert(Name::new(name.to_string()));
                    }
                    if let Some(extras) = light.extras() {
                        entity.insert(GltfExtras {
                            value: extras.get().to_string(),
                        });
                    }
                }
                gltf::khr_lights_punctual::Kind::Spot {
                    inner_cone_angle,
                    outer_cone_angle,
                } => {
                    let mut entity = parent.spawn(SpotLight {
                        color: Color::srgb_from_array(light.color()),
                        // NOTE: KHR_punctual_lights defines the intensity units for spot lights in
                        // candela (lm/sr) which is luminous intensity and we need luminous power.
                        // For a spot light, we map luminous power = 4 * pi * luminous intensity
                        intensity: light.intensity() * core::f32::consts::PI * 4.0,
                        range: light.range().unwrap_or(20.0),
                        radius: light.range().unwrap_or(0.0),
                        inner_angle: inner_cone_angle,
                        outer_angle: outer_cone_angle,
                        ..Default::default()
                    });
                    if let Some(name) = light.name() {
                        entity.insert(Name::new(name.to_string()));
                    }
                    if let Some(extras) = light.extras() {
                        entity.insert(GltfExtras {
                            value: extras.get().to_string(),
                        });
                    }
                }
            }
        }

        // append other nodes
        for child in gltf_node.children() {
            if let Err(err) = load_node(
                &child,
                parent,
                root_load_context,
                load_context,
                settings,
                node_index_to_entity_map,
                entity_to_skin_index_map,
                active_camera_found,
                &world_transform,
                #[cfg(feature = "bevy_animation")]
                animation_roots,
                #[cfg(feature = "bevy_animation")]
                animation_context.clone(),
                document,
                convert_coordinates,
            ) {
                gltf_error = Some(err);
                return;
            }
        }
    });

    // Only include meshes in the output if they're set to be retained in the MAIN_WORLD and/or RENDER_WORLD by the load_meshes flag
    if !settings.load_meshes.is_empty()
        && let (Some(mesh), Some(weights)) = (gltf_node.mesh(), morph_weights)
    {
        let primitive_label = mesh.primitives().next().map(|p| GltfAssetLabel::Primitive {
            mesh: mesh.index(),
            primitive: p.index(),
        });
        let first_mesh =
            primitive_label.map(|label| load_context.get_label_handle(label.to_string()));
        node.insert(MorphWeights::new(weights, first_mesh)?);
    }

    if let Some(err) = gltf_error {
        Err(err)
    } else {
        Ok(())
    }
}

/// Loads the raw glTF buffer data for a specific glTF file.
async fn load_buffers(
    gltf: &gltf::Gltf,
    load_context: &mut LoadContext<'_>,
) -> Result<Vec<Vec<u8>>, GltfError> {
    const VALID_MIME_TYPES: &[&str] = &["application/octet-stream", "application/gltf-buffer"];

    let mut buffer_data = Vec::new();
    for buffer in gltf.buffers() {
        match buffer.source() {
            gltf::buffer::Source::Uri(uri) => {
                let uri = percent_encoding::percent_decode_str(uri)
                    .decode_utf8()
                    .unwrap();
                let uri = uri.as_ref();
                let buffer_bytes = match DataUri::parse(uri) {
                    Ok(data_uri) if VALID_MIME_TYPES.contains(&data_uri.mime_type) => {
                        data_uri.decode()?
                    }
                    Ok(_) => return Err(GltfError::BufferFormatUnsupported),
                    Err(()) => {
                        // TODO: Remove this and add dep
                        let buffer_path = load_context.path().parent().unwrap().join(uri);
                        load_context.read_asset_bytes(buffer_path).await?
                    }
                };
                buffer_data.push(buffer_bytes);
            }
            gltf::buffer::Source::Bin => {
                if let Some(blob) = gltf.blob.as_deref() {
                    buffer_data.push(blob.into());
                } else {
                    return Err(GltfError::MissingBlob);
                }
            }
        }
    }

    Ok(buffer_data)
}

struct DataUri<'a> {
    pub mime_type: &'a str,
    pub base64: bool,
    pub data: &'a str,
}

impl<'a> DataUri<'a> {
    fn parse(uri: &'a str) -> Result<DataUri<'a>, ()> {
        let uri = uri.strip_prefix("data:").ok_or(())?;
        let (mime_type, data) = Self::split_once(uri, ',').ok_or(())?;

        let (mime_type, base64) = match mime_type.strip_suffix(";base64") {
            Some(mime_type) => (mime_type, true),
            None => (mime_type, false),
        };

        Ok(DataUri {
            mime_type,
            base64,
            data,
        })
    }

    fn decode(&self) -> Result<Vec<u8>, base64::DecodeError> {
        if self.base64 {
            base64::Engine::decode(&base64::engine::general_purpose::STANDARD, self.data)
        } else {
            Ok(self.data.as_bytes().to_owned())
        }
    }

    fn split_once(input: &str, delimiter: char) -> Option<(&str, &str)> {
        let mut iter = input.splitn(2, delimiter);
        Some((iter.next()?, iter.next()?))
    }
}

enum ImageOrPath {
    Image {
        image: Image,
        label: GltfAssetLabel,
    },
    Path {
        path: PathBuf,
        is_srgb: bool,
        sampler_descriptor: ImageSamplerDescriptor,
    },
}

impl ImageOrPath {
    // TODO: use the threaded impl on wasm once wasm thread pool doesn't deadlock on it
    // See https://github.com/bevyengine/bevy/issues/1924 for more details
    // The taskpool use is also avoided when there is only one texture for performance reasons and
    // to avoid https://github.com/bevyengine/bevy/pull/2725
    // PERF: could this be a Vec instead? Are gltf texture indices dense?
    fn process_loaded_texture(
        self,
        load_context: &mut LoadContext,
        handles: &mut Vec<Handle<Image>>,
    ) {
        let handle = match self {
            ImageOrPath::Image { label, image } => {
                load_context.add_labeled_asset(label.to_string(), image)
            }
            ImageOrPath::Path {
                path,
                is_srgb,
                sampler_descriptor,
            } => load_context
                .loader()
                .with_settings(move |settings: &mut ImageLoaderSettings| {
                    settings.is_srgb = is_srgb;
                    settings.sampler = ImageSampler::Descriptor(sampler_descriptor.clone());
                })
                .load(path),
        };
        handles.push(handle);
    }
}

struct PrimitiveMorphAttributesIter<'s>(
    pub  (
        Option<Iter<'s, [f32; 3]>>,
        Option<Iter<'s, [f32; 3]>>,
        Option<Iter<'s, [f32; 3]>>,
    ),
);

impl<'s> Iterator for PrimitiveMorphAttributesIter<'s> {
    type Item = MorphAttributes;

    fn next(&mut self) -> Option<Self::Item> {
        let position = self.0 .0.as_mut().and_then(Iterator::next);
        let normal = self.0 .1.as_mut().and_then(Iterator::next);
        let tangent = self.0 .2.as_mut().and_then(Iterator::next);
        if position.is_none() && normal.is_none() && tangent.is_none() {
            return None;
        }

        Some(MorphAttributes {
            position: position.map(Into::into).unwrap_or(Vec3::ZERO),
            normal: normal.map(Into::into).unwrap_or(Vec3::ZERO),
            tangent: tangent.map(Into::into).unwrap_or(Vec3::ZERO),
        })
    }
}

/// A helper structure for `load_node` that contains information about the
/// nearest ancestor animation root.
#[cfg(feature = "bevy_animation")]
#[derive(Clone)]
struct AnimationContext {
    /// The nearest ancestor animation root.
    pub root: Entity,
    /// The path to the animation root. This is used for constructing the
    /// animation target UUIDs.
    pub path: SmallVec<[Name; 8]>,
}

#[derive(Deserialize)]
#[serde(rename_all = "camelCase")]
struct MorphTargetNames {
    pub target_names: Vec<String>,
}

#[cfg(test)]
mod test {
    use std::path::Path;

    use crate::{Gltf, GltfAssetLabel, GltfNode, GltfSkin};
    use bevy_app::{App, TaskPoolPlugin};
    use bevy_asset::{
        io::{
            memory::{Dir, MemoryAssetReader},
            AssetSource, AssetSourceId,
        },
        AssetApp, AssetPlugin, AssetServer, Assets, Handle, LoadState,
    };
    use bevy_ecs::{resource::Resource, world::World};
    use bevy_log::LogPlugin;
    use bevy_mesh::skinning::SkinnedMeshInverseBindposes;
    use bevy_render::mesh::MeshPlugin;
    use bevy_scene::ScenePlugin;

    fn test_app(dir: Dir) -> App {
        let mut app = App::new();
        let reader = MemoryAssetReader { root: dir };
        app.register_asset_source(
            AssetSourceId::Default,
            AssetSource::build().with_reader(move || Box::new(reader.clone())),
        )
        .add_plugins((
            LogPlugin::default(),
            TaskPoolPlugin::default(),
            AssetPlugin::default(),
            ScenePlugin,
            MeshPlugin,
            crate::GltfPlugin::default(),
        ));

        app.finish();
        app.cleanup();

        app
    }

    const LARGE_ITERATION_COUNT: usize = 10000;

    fn run_app_until(app: &mut App, mut predicate: impl FnMut(&mut World) -> Option<()>) {
        for _ in 0..LARGE_ITERATION_COUNT {
            app.update();
            if predicate(app.world_mut()).is_some() {
                return;
            }
        }

        panic!("Ran out of loops to return `Some` from `predicate`");
    }

    fn load_gltf_into_app(gltf_path: &str, gltf: &str) -> App {
        #[expect(
            dead_code,
            reason = "This struct is used to keep the handle alive. As such, we have no need to handle the handle directly."
        )]
        #[derive(Resource)]
        struct GltfHandle(Handle<Gltf>);

        let dir = Dir::default();
        dir.insert_asset_text(Path::new(gltf_path), gltf);
        let mut app = test_app(dir);
        app.update();
        let asset_server = app.world().resource::<AssetServer>().clone();
        let handle: Handle<Gltf> = asset_server.load(gltf_path.to_string());
        let handle_id = handle.id();
        app.insert_resource(GltfHandle(handle));
        app.update();
        run_app_until(&mut app, |_world| {
            let load_state = asset_server.get_load_state(handle_id).unwrap();
            match load_state {
                LoadState::Loaded => Some(()),
                LoadState::Failed(err) => panic!("{err}"),
                _ => None,
            }
        });
        app
    }

    #[test]
    fn single_node() {
        let gltf_path = "test.gltf";
        let app = load_gltf_into_app(
            gltf_path,
            r#"
{
    "asset": {
        "version": "2.0"
    },
    "nodes": [
        {
            "name": "TestSingleNode"
        }
    ],
    "scene": 0,
    "scenes": [{ "nodes": [0] }]
}
"#,
        );
        let asset_server = app.world().resource::<AssetServer>();
        let handle = asset_server.load(gltf_path);
        let gltf_root_assets = app.world().resource::<Assets<Gltf>>();
        let gltf_node_assets = app.world().resource::<Assets<GltfNode>>();
        let gltf_root = gltf_root_assets.get(&handle).unwrap();
        assert!(gltf_root.nodes.len() == 1, "Single node");
        assert!(
            gltf_root.named_nodes.contains_key("TestSingleNode"),
            "Named node is in named nodes"
        );
        let gltf_node = gltf_node_assets
            .get(gltf_root.named_nodes.get("TestSingleNode").unwrap())
            .unwrap();
        assert_eq!(gltf_node.name, "TestSingleNode", "Correct name");
        assert_eq!(gltf_node.index, 0, "Correct index");
        assert_eq!(gltf_node.children.len(), 0, "No children");
        assert_eq!(gltf_node.asset_label(), GltfAssetLabel::Node(0));
    }

    #[test]
    fn node_hierarchy_no_hierarchy() {
        let gltf_path = "test.gltf";
        let app = load_gltf_into_app(
            gltf_path,
            r#"
{
    "asset": {
        "version": "2.0"
    },
    "nodes": [
        {
            "name": "l1"
        },
        {
            "name": "l2"
        }
    ],
    "scene": 0,
    "scenes": [{ "nodes": [0] }]
}
"#,
        );
        let asset_server = app.world().resource::<AssetServer>();
        let handle = asset_server.load(gltf_path);
        let gltf_root_assets = app.world().resource::<Assets<Gltf>>();
        let gltf_node_assets = app.world().resource::<Assets<GltfNode>>();
        let gltf_root = gltf_root_assets.get(&handle).unwrap();
        let result = gltf_root
            .nodes
            .iter()
            .map(|h| gltf_node_assets.get(h).unwrap())
            .collect::<Vec<_>>();
        assert_eq!(result.len(), 2);
        assert_eq!(result[0].name, "l1");
        assert_eq!(result[0].children.len(), 0);
        assert_eq!(result[1].name, "l2");
        assert_eq!(result[1].children.len(), 0);
    }

    #[test]
    fn node_hierarchy_simple_hierarchy() {
        let gltf_path = "test.gltf";
        let app = load_gltf_into_app(
            gltf_path,
            r#"
{
    "asset": {
        "version": "2.0"
    },
    "nodes": [
        {
            "name": "l1",
            "children": [1]
        },
        {
            "name": "l2"
        }
    ],
    "scene": 0,
    "scenes": [{ "nodes": [0] }]
}
"#,
        );
        let asset_server = app.world().resource::<AssetServer>();
        let handle = asset_server.load(gltf_path);
        let gltf_root_assets = app.world().resource::<Assets<Gltf>>();
        let gltf_node_assets = app.world().resource::<Assets<GltfNode>>();
        let gltf_root = gltf_root_assets.get(&handle).unwrap();
        let result = gltf_root
            .nodes
            .iter()
            .map(|h| gltf_node_assets.get(h).unwrap())
            .collect::<Vec<_>>();
        assert_eq!(result.len(), 2);
        assert_eq!(result[0].name, "l1");
        assert_eq!(result[0].children.len(), 1);
        assert_eq!(result[1].name, "l2");
        assert_eq!(result[1].children.len(), 0);
    }

    #[test]
    fn node_hierarchy_hierarchy() {
        let gltf_path = "test.gltf";
        let app = load_gltf_into_app(
            gltf_path,
            r#"
{
    "asset": {
        "version": "2.0"
    },
    "nodes": [
        {
            "name": "l1",
            "children": [1]
        },
        {
            "name": "l2",
            "children": [2]
        },
        {
            "name": "l3",
            "children": [3, 4, 5]
        },
        {
            "name": "l4",
            "children": [6]
        },
        {
            "name": "l5"
        },
        {
            "name": "l6"
        },
        {
            "name": "l7"
        }
    ],
    "scene": 0,
    "scenes": [{ "nodes": [0] }]
}
"#,
        );
        let asset_server = app.world().resource::<AssetServer>();
        let handle = asset_server.load(gltf_path);
        let gltf_root_assets = app.world().resource::<Assets<Gltf>>();
        let gltf_node_assets = app.world().resource::<Assets<GltfNode>>();
        let gltf_root = gltf_root_assets.get(&handle).unwrap();
        let result = gltf_root
            .nodes
            .iter()
            .map(|h| gltf_node_assets.get(h).unwrap())
            .collect::<Vec<_>>();
        assert_eq!(result.len(), 7);
        assert_eq!(result[0].name, "l1");
        assert_eq!(result[0].children.len(), 1);
        assert_eq!(result[1].name, "l2");
        assert_eq!(result[1].children.len(), 1);
        assert_eq!(result[2].name, "l3");
        assert_eq!(result[2].children.len(), 3);
        assert_eq!(result[3].name, "l4");
        assert_eq!(result[3].children.len(), 1);
        assert_eq!(result[4].name, "l5");
        assert_eq!(result[4].children.len(), 0);
        assert_eq!(result[5].name, "l6");
        assert_eq!(result[5].children.len(), 0);
        assert_eq!(result[6].name, "l7");
        assert_eq!(result[6].children.len(), 0);
    }

    #[test]
    fn node_hierarchy_cyclic() {
        let gltf_path = "test.gltf";
        let gltf_str = r#"
{
    "asset": {
        "version": "2.0"
    },
    "nodes": [
        {
            "name": "l1",
            "children": [1]
        },
        {
            "name": "l2",
            "children": [0]
        }
    ],
    "scene": 0,
    "scenes": [{ "nodes": [0] }]
}
"#;

        let dir = Dir::default();
        dir.insert_asset_text(Path::new(gltf_path), gltf_str);
        let mut app = test_app(dir);
        app.update();
        let asset_server = app.world().resource::<AssetServer>().clone();
        let handle: Handle<Gltf> = asset_server.load(gltf_path);
        let handle_id = handle.id();
        app.update();
        run_app_until(&mut app, |_world| {
            let load_state = asset_server.get_load_state(handle_id).unwrap();
            if load_state.is_failed() {
                Some(())
            } else {
                None
            }
        });
        let load_state = asset_server.get_load_state(handle_id).unwrap();
        assert!(load_state.is_failed());
    }

    #[test]
    fn node_hierarchy_missing_node() {
        let gltf_path = "test.gltf";
        let gltf_str = r#"
{
    "asset": {
        "version": "2.0"
    },
    "nodes": [
        {
            "name": "l1",
            "children": [2]
        },
        {
            "name": "l2"
        }
    ],
    "scene": 0,
    "scenes": [{ "nodes": [0] }]
}
"#;

        let dir = Dir::default();
        dir.insert_asset_text(Path::new(gltf_path), gltf_str);
        let mut app = test_app(dir);
        app.update();
        let asset_server = app.world().resource::<AssetServer>().clone();
        let handle: Handle<Gltf> = asset_server.load(gltf_path);
        let handle_id = handle.id();
        app.update();
        run_app_until(&mut app, |_world| {
            let load_state = asset_server.get_load_state(handle_id).unwrap();
            if load_state.is_failed() {
                Some(())
            } else {
                None
            }
        });
        let load_state = asset_server.get_load_state(handle_id).unwrap();
        assert!(load_state.is_failed());
    }

    #[test]
    fn skin_node() {
        let gltf_path = "test.gltf";
        let app = load_gltf_into_app(
            gltf_path,
            r#"
{
    "asset": {
        "version": "2.0"
    },
    "nodes": [
        {
            "name": "skinned",
            "skin": 0,
            "children": [1, 2]
        },
        {
            "name": "joint1"
        },
        {
            "name": "joint2"
        }
    ],
    "skins": [
        {
            "inverseBindMatrices": 0,
            "joints": [1, 2]
        }
    ],
    "buffers": [
        {
            "uri" : "data:application/gltf-buffer;base64,AACAPwAAAAAAAAAAAAAAAAAAAAAAAIA/AAAAAAAAAAAAAAAAAAAAAAAAgD8AAAAAAAAAAAAAAAAAAAAAAACAPwAAgD8AAAAAAAAAAAAAAAAAAAAAAACAPwAAAAAAAAAAAAAAAAAAAAAAAIA/AAAAAAAAAAAAAIC/AAAAAAAAgD8=",
            "byteLength" : 128
        }
    ],
    "bufferViews": [
        {
            "buffer": 0,
            "byteLength": 128
        }
    ],
    "accessors": [
        {
            "bufferView" : 0,
            "componentType" : 5126,
            "count" : 2,
            "type" : "MAT4"
        }
    ],
    "scene": 0,
    "scenes": [{ "nodes": [0] }]
}
"#,
        );
        let asset_server = app.world().resource::<AssetServer>();
        let handle = asset_server.load(gltf_path);
        let gltf_root_assets = app.world().resource::<Assets<Gltf>>();
        let gltf_node_assets = app.world().resource::<Assets<GltfNode>>();
        let gltf_skin_assets = app.world().resource::<Assets<GltfSkin>>();
        let gltf_inverse_bind_matrices = app
            .world()
            .resource::<Assets<SkinnedMeshInverseBindposes>>();
        let gltf_root = gltf_root_assets.get(&handle).unwrap();

        assert_eq!(gltf_root.skins.len(), 1);
        assert_eq!(gltf_root.nodes.len(), 3);

        let skin = gltf_skin_assets.get(&gltf_root.skins[0]).unwrap();
        assert_eq!(skin.joints.len(), 2);
        assert_eq!(skin.joints[0], gltf_root.nodes[1]);
        assert_eq!(skin.joints[1], gltf_root.nodes[2]);
        assert!(gltf_inverse_bind_matrices.contains(&skin.inverse_bind_matrices));

        let skinned_node = gltf_node_assets.get(&gltf_root.nodes[0]).unwrap();
        assert_eq!(skinned_node.name, "skinned");
        assert_eq!(skinned_node.children.len(), 2);
        assert_eq!(skinned_node.skin.as_ref(), Some(&gltf_root.skins[0]));
    }
}<|MERGE_RESOLUTION|>--- conflicted
+++ resolved
@@ -147,23 +147,9 @@
     pub custom_vertex_attributes: HashMap<Box<str>, MeshVertexAttribute>,
     /// Arc to default [`ImageSamplerDescriptor`].
     pub default_sampler: Arc<Mutex<ImageSamplerDescriptor>>,
-<<<<<<< HEAD
     /// The default glTF coordinate conversion setting. This can be overridden
     /// per-load by [`GltfLoaderSettings::convert_coordinates`].
     pub default_convert_coordinates: GltfConvertCoordinates,
-=======
-    /// How to convert glTF coordinates on import. Assuming glTF cameras, glTF lights, and glTF meshes had global identity transforms,
-    /// their Bevy [`Transform::forward`](bevy_transform::components::Transform::forward) will be pointing in the following global directions:
-    /// - When set to `false`
-    ///   - glTF cameras and glTF lights: global -Z,
-    ///   - glTF models: global +Z.
-    /// - When set to `true`
-    ///   - glTF cameras and glTF lights: global +Z,
-    ///   - glTF models: global -Z.
-    ///
-    /// The default is `false`.
-    pub default_use_model_forward_direction: bool,
->>>>>>> d163a305
 }
 
 /// Specifies optional settings for processing gltfs at load time. By default, all recognized contents of
@@ -205,22 +191,10 @@
     pub default_sampler: Option<ImageSamplerDescriptor>,
     /// If true, the loader will ignore sampler data from gltf and use the default sampler.
     pub override_sampler: bool,
-    /// How to convert glTF coordinates on import. Assuming glTF cameras, glTF lights, and glTF meshes had global unit transforms,
-    /// their Bevy [`Transform::forward`](bevy_transform::components::Transform::forward) will be pointing in the following global directions:
-    /// - When set to `false`
-    ///   - glTF cameras and glTF lights: global -Z,
-    ///   - glTF models: global +Z.
-    /// - When set to `true`
-    ///   - glTF cameras and glTF lights: global +Z,
-    ///   - glTF models: global -Z.
+    /// Overrides the default glTF coordinate conversion setting.
     ///
-<<<<<<< HEAD
     /// If `None`, uses the global default set by [`GltfPlugin::convert_coordinates`](crate::GltfPlugin::convert_coordinates).
     pub convert_coordinates: Option<GltfConvertCoordinates>,
-=======
-    /// If `None`, uses the global default set by [`GltfPlugin::use_model_forward_direction`](crate::GltfPlugin::use_model_forward_direction).
-    pub use_model_forward_direction: Option<bool>,
->>>>>>> d163a305
 }
 
 impl Default for GltfLoaderSettings {
@@ -275,11 +249,7 @@
 
         let convert_coordinates = match settings.use_model_forward_direction {
             Some(convert_coordinates) => convert_coordinates,
-<<<<<<< HEAD
             None => loader.default_convert_coordinates,
-=======
-            None => loader.default_use_model_forward_direction,
->>>>>>> d163a305
         };
 
         #[cfg(feature = "bevy_animation")]
