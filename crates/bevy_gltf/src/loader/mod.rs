pub mod extensions;
mod gltf_ext;

use alloc::sync::Arc;
use async_lock::RwLock;
use std::{io::Error, sync::Mutex};

#[cfg(feature = "bevy_animation")]
use bevy_animation::{prelude::*, AnimatedBy, AnimationTargetId};
use bevy_asset::{
    io::Reader, AssetLoadError, AssetLoader, AssetPath, Handle, LoadContext, ParseAssetPathError,
    ReadAssetBytesError, RenderAssetUsages,
};
use bevy_camera::{
    primitives::Aabb,
    visibility::{DynamicSkinnedMeshBounds, NoFrustumCulling, Visibility},
    Camera, Camera3d, OrthographicProjection, PerspectiveProjection, Projection, ScalingMode,
};
use bevy_color::{Color, LinearRgba};
use bevy_ecs::{
    entity::{Entity, EntityHashMap},
    hierarchy::ChildSpawner,
    name::Name,
    world::World,
};
use bevy_image::{
    CompressedImageFormats, Image, ImageLoaderSettings, ImageSampler, ImageSamplerDescriptor,
    ImageType, TextureError,
};
use bevy_light::{DirectionalLight, PointLight, SpotLight};
use bevy_math::{Mat4, Vec3};
use bevy_mesh::{
    morph::{MeshMorphWeights, MorphAttributes, MorphTargetImage, MorphWeights},
    skinning::{SkinnedMesh, SkinnedMeshInverseBindposes},
    Indices, Mesh, Mesh3d, MeshVertexAttribute, PrimitiveTopology,
};
#[cfg(feature = "pbr_transmission_textures")]
use bevy_pbr::UvChannel;
use bevy_pbr::{MeshMaterial3d, StandardMaterial, MAX_JOINTS};
use bevy_platform::collections::{HashMap, HashSet};
use bevy_render::render_resource::Face;
use bevy_scene::Scene;
#[cfg(not(target_arch = "wasm32"))]
use bevy_tasks::IoTaskPool;
use bevy_transform::components::Transform;

use gltf::{
    accessor::Iter,
    image::Source,
    mesh::{util::ReadIndices, Mode},
    Document, Material, Node, Semantic,
};

use serde::{Deserialize, Serialize};
#[cfg(feature = "bevy_animation")]
use smallvec::SmallVec;

use thiserror::Error;
use tracing::{error, info_span, warn};

use crate::{
    vertex_attributes::convert_attribute, Gltf, GltfAssetLabel, GltfExtras, GltfMaterialExtras,
    GltfMaterialName, GltfMeshExtras, GltfMeshName, GltfNode, GltfSceneExtras, GltfSkin,
    GltfSkinnedMeshBoundsPolicy,
};

#[cfg(feature = "bevy_animation")]
use self::gltf_ext::scene::collect_path;
use self::{
    extensions::{AnisotropyExtension, ClearcoatExtension, SpecularExtension},
    gltf_ext::{
        check_for_cycles, get_linear_textures,
        material::{
            alpha_mode, material_label, needs_tangents, uv_channel,
            warn_on_differing_texture_transforms,
        },
        mesh::{primitive_name, primitive_topology},
        scene::{node_name, node_transform},
        texture::{texture_handle, texture_sampler, texture_transform_to_affine2},
    },
};
use crate::convert_coordinates::ConvertCoordinates as _;

/// An error that occurs when loading a glTF file.
#[derive(Error, Debug)]
pub enum GltfError {
    /// Unsupported primitive mode.
    #[error("unsupported primitive mode")]
    UnsupportedPrimitive {
        /// The primitive mode.
        mode: Mode,
    },
    /// Invalid glTF file.
    #[error("invalid glTF file: {0}")]
    Gltf(#[from] gltf::Error),
    /// Binary blob is missing.
    #[error("binary blob is missing")]
    MissingBlob,
    /// Decoding the base64 mesh data failed.
    #[error("failed to decode base64 mesh data")]
    Base64Decode(#[from] base64::DecodeError),
    /// Unsupported buffer format.
    #[error("unsupported buffer format")]
    BufferFormatUnsupported,
    /// The buffer URI was unable to be resolved with respect to the asset path.
    #[error("invalid buffer uri: {0}. asset path error={1}")]
    InvalidBufferUri(String, ParseAssetPathError),
    /// Invalid image mime type.
    #[error("invalid image mime type: {0}")]
    #[from(ignore)]
    InvalidImageMimeType(String),
    /// Error when loading a texture. Might be due to a disabled image file format feature.
    #[error("You may need to add the feature for the file format: {0}")]
    ImageError(#[from] TextureError),
    /// The image URI was unable to be resolved with respect to the asset path.
    #[error("invalid image uri: {0}. asset path error={1}")]
    InvalidImageUri(String, ParseAssetPathError),
    /// Failed to read bytes from an asset path.
    #[error("failed to read bytes from an asset path: {0}")]
    ReadAssetBytesError(#[from] ReadAssetBytesError),
    /// Failed to load asset from an asset path.
    #[error("failed to load asset from an asset path: {0}")]
    AssetLoadError(#[from] AssetLoadError),
    /// Missing sampler for an animation.
    #[error("Missing sampler for animation {0}")]
    #[from(ignore)]
    MissingAnimationSampler(usize),
    /// Failed to generate tangents.
    #[error("failed to generate tangents: {0}")]
    GenerateTangentsError(#[from] bevy_mesh::GenerateTangentsError),
    /// Failed to generate morph targets.
    #[error("failed to generate morph targets: {0}")]
    MorphTarget(#[from] bevy_mesh::morph::MorphBuildError),
    /// Circular children in Nodes
    #[error("GLTF model must be a tree, found cycle instead at node indices: {0:?}")]
    #[from(ignore)]
    CircularChildren(String),
    /// Failed to load a file.
    #[error("failed to load file: {0}")]
    Io(#[from] Error),
}

/// Loads glTF files with all of their data as their corresponding bevy representations.
pub struct GltfLoader {
    /// List of compressed image formats handled by the loader.
    pub supported_compressed_formats: CompressedImageFormats,
    /// Custom vertex attributes that will be recognized when loading a glTF file.
    ///
    /// Keys must be the attribute names as found in the glTF data, which must start with an underscore.
    /// See [this section of the glTF specification](https://registry.khronos.org/glTF/specs/2.0/glTF-2.0.html#meshes-overview)
    /// for additional details on custom attributes.
    pub custom_vertex_attributes: HashMap<Box<str>, MeshVertexAttribute>,
    /// Arc to default [`ImageSamplerDescriptor`].
    pub default_sampler: Arc<Mutex<ImageSamplerDescriptor>>,
    /// How to convert glTF coordinates on import. Assuming glTF cameras, glTF lights, and glTF meshes had global identity transforms,
    /// their Bevy [`Transform::forward`](bevy_transform::components::Transform::forward) will be pointing in the following global directions:
    /// - When set to `false`
    ///   - glTF cameras and glTF lights: global -Z,
    ///   - glTF models: global +Z.
    /// - When set to `true`
    ///   - glTF cameras and glTF lights: global +Z,
    ///   - glTF models: global -Z.
    ///
    /// The default is `false`.
    pub default_use_model_forward_direction: bool,
<<<<<<< HEAD
    /// The default policy for skinned mesh bounds. Can be overridden by
    /// [`GltfLoaderSettings::skinned_mesh_bounds_policy`].
    pub default_skinned_mesh_bounds_policy: GltfSkinnedMeshBoundsPolicy,
=======
    /// glTF extension data processors.
    /// These are Bevy-side processors designed to access glTF
    /// extension data during the loading process.
    pub extensions: Arc<RwLock<Vec<Box<dyn extensions::GltfExtensionHandler>>>>,
>>>>>>> 82acdfda
}

/// Specifies optional settings for processing gltfs at load time. By default, all recognized contents of
/// the gltf will be loaded.
///
/// # Example
///
/// To load a gltf but exclude the cameras, replace a call to `asset_server.load("my.gltf")` with
/// ```no_run
/// # use bevy_asset::{AssetServer, Handle};
/// # use bevy_gltf::*;
/// # let asset_server: AssetServer = panic!();
/// let gltf_handle: Handle<Gltf> = asset_server.load_with_settings(
///     "my.gltf",
///     |s: &mut GltfLoaderSettings| {
///         s.load_cameras = false;
///     }
/// );
/// ```
#[derive(Serialize, Deserialize)]
pub struct GltfLoaderSettings {
    /// If empty, the gltf mesh nodes will be skipped.
    ///
    /// Otherwise, nodes will be loaded and retained in RAM/VRAM according to the active flags.
    pub load_meshes: RenderAssetUsages,
    /// If empty, the gltf materials will be skipped.
    ///
    /// Otherwise, materials will be loaded and retained in RAM/VRAM according to the active flags.
    pub load_materials: RenderAssetUsages,
    /// If true, the loader will spawn cameras for gltf camera nodes.
    pub load_cameras: bool,
    /// If true, the loader will spawn lights for gltf light nodes.
    pub load_lights: bool,
    /// If true, the loader will load `AnimationClip` assets, and also add
    /// `AnimationTarget` and `AnimationPlayer` components to hierarchies
    /// affected by animation. Requires the `bevy_animation` feature.
    pub load_animations: bool,
    /// If true, the loader will include the root of the gltf root node.
    pub include_source: bool,
    /// Overrides the default sampler. Data from sampler node is added on top of that.
    ///
    /// If None, uses the global default which is stored in the [`DefaultGltfImageSampler`](crate::DefaultGltfImageSampler) resource.
    pub default_sampler: Option<ImageSamplerDescriptor>,
    /// If true, the loader will ignore sampler data from gltf and use the default sampler.
    pub override_sampler: bool,
    /// _CAUTION: This is an experimental feature with [known issues](https://github.com/bevyengine/bevy/issues/20621). Behavior may change in future versions._
    ///
    /// How to convert glTF coordinates on import. Assuming glTF cameras, glTF lights, and glTF meshes had global unit transforms,
    /// their Bevy [`Transform::forward`](bevy_transform::components::Transform::forward) will be pointing in the following global directions:
    /// - When set to `false`
    ///   - glTF cameras and glTF lights: global -Z,
    ///   - glTF models: global +Z.
    /// - When set to `true`
    ///   - glTF cameras and glTF lights: global +Z,
    ///   - glTF models: global -Z.
    ///
    /// If `None`, uses the global default set by [`GltfPlugin::use_model_forward_direction`](crate::GltfPlugin::use_model_forward_direction).
    pub use_model_forward_direction: Option<bool>,
    /// Optionally overrides [`GltfPlugin::skinned_mesh_bounds_policy`](crate::GltfPlugin).
    pub skinned_mesh_bounds_policy: Option<GltfSkinnedMeshBoundsPolicy>,
}

impl Default for GltfLoaderSettings {
    fn default() -> Self {
        Self {
            load_meshes: RenderAssetUsages::default(),
            load_materials: RenderAssetUsages::default(),
            load_cameras: true,
            load_lights: true,
            load_animations: true,
            include_source: false,
            default_sampler: None,
            override_sampler: false,
            use_model_forward_direction: None,
            skinned_mesh_bounds_policy: None,
        }
    }
}

impl GltfLoader {
    /// Loads an entire glTF file.
    pub async fn load_gltf<'a, 'b, 'c>(
        loader: &GltfLoader,
        bytes: &'a [u8],
        load_context: &'b mut LoadContext<'c>,
        settings: &'b GltfLoaderSettings,
    ) -> Result<Gltf, GltfError> {
        let gltf = gltf::Gltf::from_slice(bytes)?;

        // clone extensions to start with a fresh processing state
        let mut extensions = loader.extensions.read().await.clone();

        // Extensions can have data on the "root" of the glTF data.
        // Let extensions process the root data for the extension ids
        // they've subscribed to.
        for extension in extensions.iter_mut() {
            extension.on_root(&gltf);
        }

        let file_name = load_context
            .path()
            .path()
            .to_str()
            .ok_or(GltfError::Gltf(gltf::Error::Io(Error::new(
                std::io::ErrorKind::InvalidInput,
                "Gltf file name invalid",
            ))))?
            .to_string();
        let buffer_data = load_buffers(&gltf, load_context).await?;

        let linear_textures = get_linear_textures(&gltf.document);

        #[cfg(feature = "bevy_animation")]
        let paths = if settings.load_animations {
            let mut paths = HashMap::<usize, (usize, Vec<Name>)>::default();
            for scene in gltf.scenes() {
                for node in scene.nodes() {
                    let root_index = node.index();
                    collect_path(&node, &[], &mut paths, root_index, &mut HashSet::default());
                }
            }
            paths
        } else {
            Default::default()
        };

        let convert_coordinates = match settings.use_model_forward_direction {
            Some(convert_coordinates) => convert_coordinates,
            None => loader.default_use_model_forward_direction,
        };

        let skinned_mesh_bounds_policy = settings
            .skinned_mesh_bounds_policy
            .unwrap_or(loader.default_skinned_mesh_bounds_policy);

        #[cfg(feature = "bevy_animation")]
        let (animations, named_animations, animation_roots) = if settings.load_animations {
            use bevy_animation::{
                animated_field, animation_curves::*, gltf_curves::*, VariableCurve,
            };
            use bevy_math::{
                curve::{ConstantCurve, Interval, UnevenSampleAutoCurve},
                Quat, Vec4,
            };
            use gltf::animation::util::ReadOutputs;
            let mut animations = vec![];
            let mut named_animations = <HashMap<_, _>>::default();
            let mut animation_roots = <HashSet<_>>::default();
            for animation in gltf.animations() {
                let mut animation_clip = AnimationClip::default();
                for channel in animation.channels() {
                    let node = channel.target().node();
                    let interpolation = channel.sampler().interpolation();
                    let reader = channel.reader(|buffer| Some(&buffer_data[buffer.index()]));
                    let keyframe_timestamps: Vec<f32> = if let Some(inputs) = reader.read_inputs() {
                        match inputs {
                            Iter::Standard(times) => times.collect(),
                            Iter::Sparse(_) => {
                                warn!("Sparse accessor not supported for animation sampler input");
                                continue;
                            }
                        }
                    } else {
                        warn!("Animations without a sampler input are not supported");
                        return Err(GltfError::MissingAnimationSampler(animation.index()));
                    };

                    if keyframe_timestamps.is_empty() {
                        warn!("Tried to load animation with no keyframe timestamps");
                        continue;
                    }

                    let maybe_curve: Option<VariableCurve> = if let Some(outputs) =
                        reader.read_outputs()
                    {
                        match outputs {
                            ReadOutputs::Translations(tr) => {
                                let translation_property = animated_field!(Transform::translation);
                                let translations: Vec<Vec3> = tr
                                    .map(Vec3::from)
                                    .map(|verts| {
                                        if convert_coordinates {
                                            Vec3::convert_coordinates(verts)
                                        } else {
                                            verts
                                        }
                                    })
                                    .collect();
                                if keyframe_timestamps.len() == 1 {
                                    Some(VariableCurve::new(AnimatableCurve::new(
                                        translation_property,
                                        ConstantCurve::new(Interval::EVERYWHERE, translations[0]),
                                    )))
                                } else {
                                    match interpolation {
                                        gltf::animation::Interpolation::Linear => {
                                            UnevenSampleAutoCurve::new(
                                                keyframe_timestamps.into_iter().zip(translations),
                                            )
                                            .ok()
                                            .map(
                                                |curve| {
                                                    VariableCurve::new(AnimatableCurve::new(
                                                        translation_property,
                                                        curve,
                                                    ))
                                                },
                                            )
                                        }
                                        gltf::animation::Interpolation::Step => {
                                            SteppedKeyframeCurve::new(
                                                keyframe_timestamps.into_iter().zip(translations),
                                            )
                                            .ok()
                                            .map(
                                                |curve| {
                                                    VariableCurve::new(AnimatableCurve::new(
                                                        translation_property,
                                                        curve,
                                                    ))
                                                },
                                            )
                                        }
                                        gltf::animation::Interpolation::CubicSpline => {
                                            CubicKeyframeCurve::new(
                                                keyframe_timestamps,
                                                translations,
                                            )
                                            .ok()
                                            .map(
                                                |curve| {
                                                    VariableCurve::new(AnimatableCurve::new(
                                                        translation_property,
                                                        curve,
                                                    ))
                                                },
                                            )
                                        }
                                    }
                                }
                            }
                            ReadOutputs::Rotations(rots) => {
                                let rotation_property = animated_field!(Transform::rotation);
                                let rotations: Vec<Quat> = rots
                                    .into_f32()
                                    .map(Quat::from_array)
                                    .map(|quat| {
                                        if convert_coordinates {
                                            Quat::convert_coordinates(quat)
                                        } else {
                                            quat
                                        }
                                    })
                                    .collect();
                                if keyframe_timestamps.len() == 1 {
                                    Some(VariableCurve::new(AnimatableCurve::new(
                                        rotation_property,
                                        ConstantCurve::new(Interval::EVERYWHERE, rotations[0]),
                                    )))
                                } else {
                                    match interpolation {
                                        gltf::animation::Interpolation::Linear => {
                                            UnevenSampleAutoCurve::new(
                                                keyframe_timestamps.into_iter().zip(rotations),
                                            )
                                            .ok()
                                            .map(
                                                |curve| {
                                                    VariableCurve::new(AnimatableCurve::new(
                                                        rotation_property,
                                                        curve,
                                                    ))
                                                },
                                            )
                                        }
                                        gltf::animation::Interpolation::Step => {
                                            SteppedKeyframeCurve::new(
                                                keyframe_timestamps.into_iter().zip(rotations),
                                            )
                                            .ok()
                                            .map(
                                                |curve| {
                                                    VariableCurve::new(AnimatableCurve::new(
                                                        rotation_property,
                                                        curve,
                                                    ))
                                                },
                                            )
                                        }
                                        gltf::animation::Interpolation::CubicSpline => {
                                            CubicRotationCurve::new(
                                                keyframe_timestamps,
                                                rotations.into_iter().map(Vec4::from),
                                            )
                                            .ok()
                                            .map(
                                                |curve| {
                                                    VariableCurve::new(AnimatableCurve::new(
                                                        rotation_property,
                                                        curve,
                                                    ))
                                                },
                                            )
                                        }
                                    }
                                }
                            }
                            ReadOutputs::Scales(scale) => {
                                let scale_property = animated_field!(Transform::scale);
                                let scales: Vec<Vec3> = scale.map(Vec3::from).collect();
                                if keyframe_timestamps.len() == 1 {
                                    Some(VariableCurve::new(AnimatableCurve::new(
                                        scale_property,
                                        ConstantCurve::new(Interval::EVERYWHERE, scales[0]),
                                    )))
                                } else {
                                    match interpolation {
                                        gltf::animation::Interpolation::Linear => {
                                            UnevenSampleAutoCurve::new(
                                                keyframe_timestamps.into_iter().zip(scales),
                                            )
                                            .ok()
                                            .map(
                                                |curve| {
                                                    VariableCurve::new(AnimatableCurve::new(
                                                        scale_property,
                                                        curve,
                                                    ))
                                                },
                                            )
                                        }
                                        gltf::animation::Interpolation::Step => {
                                            SteppedKeyframeCurve::new(
                                                keyframe_timestamps.into_iter().zip(scales),
                                            )
                                            .ok()
                                            .map(
                                                |curve| {
                                                    VariableCurve::new(AnimatableCurve::new(
                                                        scale_property,
                                                        curve,
                                                    ))
                                                },
                                            )
                                        }
                                        gltf::animation::Interpolation::CubicSpline => {
                                            CubicKeyframeCurve::new(keyframe_timestamps, scales)
                                                .ok()
                                                .map(|curve| {
                                                    VariableCurve::new(AnimatableCurve::new(
                                                        scale_property,
                                                        curve,
                                                    ))
                                                })
                                        }
                                    }
                                }
                            }
                            ReadOutputs::MorphTargetWeights(weights) => {
                                let weights: Vec<f32> = weights.into_f32().collect();
                                if keyframe_timestamps.len() == 1 {
                                    #[expect(
                                        clippy::unnecessary_map_on_constructor,
                                        reason = "While the mapping is unnecessary, it is much more readable at this level of indentation. Additionally, mapping makes it more consistent with the other branches."
                                    )]
                                    Some(ConstantCurve::new(Interval::EVERYWHERE, weights))
                                        .map(WeightsCurve)
                                        .map(VariableCurve::new)
                                } else {
                                    match interpolation {
                                        gltf::animation::Interpolation::Linear => {
                                            WideLinearKeyframeCurve::new(
                                                keyframe_timestamps,
                                                weights,
                                            )
                                            .ok()
                                            .map(WeightsCurve)
                                            .map(VariableCurve::new)
                                        }
                                        gltf::animation::Interpolation::Step => {
                                            WideSteppedKeyframeCurve::new(
                                                keyframe_timestamps,
                                                weights,
                                            )
                                            .ok()
                                            .map(WeightsCurve)
                                            .map(VariableCurve::new)
                                        }
                                        gltf::animation::Interpolation::CubicSpline => {
                                            WideCubicKeyframeCurve::new(
                                                keyframe_timestamps,
                                                weights,
                                            )
                                            .ok()
                                            .map(WeightsCurve)
                                            .map(VariableCurve::new)
                                        }
                                    }
                                }
                            }
                        }
                    } else {
                        warn!("Animations without a sampler output are not supported");
                        return Err(GltfError::MissingAnimationSampler(animation.index()));
                    };

                    let Some(curve) = maybe_curve else {
                        warn!(
                            "Invalid keyframe data for node {}; curve could not be constructed",
                            node.index()
                        );
                        continue;
                    };

                    if let Some((root_index, path)) = paths.get(&node.index()) {
                        animation_roots.insert(*root_index);
                        animation_clip.add_variable_curve_to_target(
                            AnimationTargetId::from_names(path.iter()),
                            curve,
                        );
                    } else {
                        warn!(
                        "Animation ignored for node {}: part of its hierarchy is missing a name",
                        node.index()
                    );
                    }
                }
                let handle = load_context.add_labeled_asset(
                    GltfAssetLabel::Animation(animation.index()).to_string(),
                    animation_clip,
                );
                if let Some(name) = animation.name() {
                    named_animations.insert(name.into(), handle.clone());
                }

                // let extensions handle extension data placed on animations
                for extension in extensions.iter_mut() {
                    extension.on_animation(&animation, handle.clone());
                }

                animations.push(handle);
            }

            // let extensions process the collection of animation data
            // this only happens once for each GltfExtensionHandler because
            // it is a hook for Bevy's finalized representation of the animations
            for extension in extensions.iter_mut() {
                extension.on_animations_collected(
                    load_context,
                    &animations,
                    &named_animations,
                    &animation_roots,
                );
            }

            (animations, named_animations, animation_roots)
        } else {
            Default::default()
        };

        let default_sampler = match settings.default_sampler.as_ref() {
            Some(sampler) => sampler,
            None => &loader.default_sampler.lock().unwrap().clone(),
        };
        // We collect handles to ensure loaded images from paths are not unloaded before they are used elsewhere
        // in the loader. This prevents "reloads", but it also prevents dropping the is_srgb context on reload.
        //
        // In theory we could store a mapping between texture.index() and handle to use
        // later in the loader when looking up handles for materials. However this would mean
        // that the material's load context would no longer track those images as dependencies.
        let mut texture_handles = Vec::new();
        if gltf.textures().len() == 1 || cfg!(target_arch = "wasm32") {
            for texture in gltf.textures() {
                let image = load_image(
                    texture.clone(),
                    &buffer_data,
                    &linear_textures,
                    load_context.path(),
                    loader.supported_compressed_formats,
                    default_sampler,
                    settings,
                )
                .await?;
                image.process_loaded_texture(load_context, &mut texture_handles);
                // let extensions handle texture data
                for extension in extensions.iter_mut() {
                    extension.on_texture(
                        texture.extensions(),
                        texture_handles.iter().last().unwrap().clone(),
                    );
                }
            }
        } else {
            #[cfg(not(target_arch = "wasm32"))]
            IoTaskPool::get()
                .scope(|scope| {
                    gltf.textures().for_each(|gltf_texture| {
                        let asset_path = load_context.path().clone();
                        let linear_textures = &linear_textures;
                        let buffer_data = &buffer_data;
                        let extension_data = gltf_texture.extensions().map(ToOwned::to_owned);
                        scope.spawn(async move {
                            let result = load_image(
                                gltf_texture,
                                buffer_data,
                                linear_textures,
                                &asset_path,
                                loader.supported_compressed_formats,
                                default_sampler,
                                settings,
                            )
                            .await;
                            (extension_data, result)
                        });
                    });
                })
                .into_iter()
                .for_each(|(extension_data, result)| match result {
                    Ok(image) => {
                        image.process_loaded_texture(load_context, &mut texture_handles);
                        // let extensions handle texture data
                        // We do this differently here because of the IoTaskPool vs
                        // gltf::Texture lifetimes
                        for extension in extensions.iter_mut() {
                            extension.on_texture(
                                extension_data.as_ref(),
                                texture_handles.iter().last().unwrap().clone(),
                            );
                        }
                    }
                    Err(err) => {
                        warn!("Error loading glTF texture: {}", err);
                    }
                });
        }

        let mut materials = vec![];
        let mut named_materials = <HashMap<_, _>>::default();
        // Only include materials in the output if they're set to be retained in the MAIN_WORLD and/or RENDER_WORLD by the load_materials flag
        if !settings.load_materials.is_empty() {
            // NOTE: materials must be loaded after textures because image load() calls will happen before load_with_settings, preventing is_srgb from being set properly
            for material in gltf.materials() {
                let handle = load_material(&material, load_context, &gltf.document, false);
                if let Some(name) = material.name() {
                    named_materials.insert(name.into(), handle.clone());
                }

                // let extensions handle material data
                for extension in extensions.iter_mut() {
                    extension.on_material(load_context, &material, handle.clone());
                }

                materials.push(handle);
            }
        }
        let mut meshes = vec![];
        let mut named_meshes = <HashMap<_, _>>::default();
        let mut meshes_on_skinned_nodes = <HashSet<_>>::default();
        let mut meshes_on_non_skinned_nodes = <HashSet<_>>::default();
        for gltf_node in gltf.nodes() {
            if gltf_node.skin().is_some() {
                if let Some(mesh) = gltf_node.mesh() {
                    meshes_on_skinned_nodes.insert(mesh.index());
                }
            } else if let Some(mesh) = gltf_node.mesh() {
                meshes_on_non_skinned_nodes.insert(mesh.index());
            }
        }
        for gltf_mesh in gltf.meshes() {
            let mut primitives = vec![];
            for primitive in gltf_mesh.primitives() {
                let primitive_label = GltfAssetLabel::Primitive {
                    mesh: gltf_mesh.index(),
                    primitive: primitive.index(),
                };
                let primitive_topology = primitive_topology(primitive.mode())?;

                let mut mesh = Mesh::new(primitive_topology, settings.load_meshes);

                // Read vertex attributes
                for (semantic, accessor) in primitive.attributes() {
                    if [Semantic::Joints(0), Semantic::Weights(0)].contains(&semantic) {
                        if !meshes_on_skinned_nodes.contains(&gltf_mesh.index()) {
                            warn!(
                        "Ignoring attribute {:?} for skinned mesh {} used on non skinned nodes (NODE_SKINNED_MESH_WITHOUT_SKIN)",
                        semantic,
                        primitive_label
                    );
                            continue;
                        } else if meshes_on_non_skinned_nodes.contains(&gltf_mesh.index()) {
                            error!("Skinned mesh {} used on both skinned and non skin nodes, this is likely to cause an error (NODE_SKINNED_MESH_WITHOUT_SKIN)", primitive_label);
                        }
                    }
                    match convert_attribute(
                        semantic,
                        accessor,
                        &buffer_data,
                        &loader.custom_vertex_attributes,
                        convert_coordinates,
                    ) {
                        Ok((attribute, values)) => mesh.insert_attribute(attribute, values),
                        Err(err) => warn!("{}", err),
                    }
                }

                // Read vertex indices
                let reader =
                    primitive.reader(|buffer| Some(buffer_data[buffer.index()].as_slice()));
                if let Some(indices) = reader.read_indices() {
                    mesh.insert_indices(match indices {
                        ReadIndices::U8(is) => Indices::U16(is.map(|x| x as u16).collect()),
                        ReadIndices::U16(is) => Indices::U16(is.collect()),
                        ReadIndices::U32(is) => Indices::U32(is.collect()),
                    });
                };

                {
                    let morph_target_reader = reader.read_morph_targets();
                    if morph_target_reader.len() != 0 {
                        let morph_targets_label = GltfAssetLabel::MorphTarget {
                            mesh: gltf_mesh.index(),
                            primitive: primitive.index(),
                        };
                        let morph_target_image = MorphTargetImage::new(
                            morph_target_reader.map(|i| PrimitiveMorphAttributesIter {
                                convert_coordinates,
                                positions: i.0,
                                normals: i.1,
                                tangents: i.2,
                            }),
                            mesh.count_vertices(),
                            RenderAssetUsages::default(),
                        )?;
                        let handle = load_context.add_labeled_asset(
                            morph_targets_label.to_string(),
                            morph_target_image.0,
                        );

                        mesh.set_morph_targets(handle);
                        let extras = gltf_mesh.extras().as_ref();
                        if let Some(names) = extras.and_then(|extras| {
                            serde_json::from_str::<MorphTargetNames>(extras.get()).ok()
                        }) {
                            mesh.set_morph_target_names(names.target_names);
                        }
                    }
                }

                if mesh.attribute(Mesh::ATTRIBUTE_NORMAL).is_none()
                    && matches!(mesh.primitive_topology(), PrimitiveTopology::TriangleList)
                {
                    tracing::debug!(
                        "Automatically calculating missing vertex normals for geometry."
                    );
                    let vertex_count_before = mesh.count_vertices();
                    mesh.duplicate_vertices();
                    mesh.compute_flat_normals();
                    let vertex_count_after = mesh.count_vertices();
                    if vertex_count_before != vertex_count_after {
                        tracing::debug!("Missing vertex normals in indexed geometry, computing them as flat. Vertex count increased from {} to {}", vertex_count_before, vertex_count_after);
                    } else {
                        tracing::debug!(
                            "Missing vertex normals in indexed geometry, computing them as flat."
                        );
                    }
                }

                if !mesh.contains_attribute(Mesh::ATTRIBUTE_TANGENT)
                    && mesh.contains_attribute(Mesh::ATTRIBUTE_NORMAL)
                    && needs_tangents(&primitive.material())
                {
                    tracing::debug!(
                        "Missing vertex tangents for {}, computing them using the mikktspace algorithm. Consider using a tool such as Blender to pre-compute the tangents.", file_name
                    );

                    let generate_tangents_span = info_span!("generate_tangents", name = file_name);

                    generate_tangents_span.in_scope(|| {
                        if let Err(err) = mesh.generate_tangents() {
                            warn!(
                                "Failed to generate vertex tangents using the mikktspace algorithm: {}",
                                err
                            );
                        }
                    });
                }

                if (skinned_mesh_bounds_policy == GltfSkinnedMeshBoundsPolicy::Dynamic)
                    && meshes_on_skinned_nodes.contains(&gltf_mesh.index())
                    && let Err(err) = mesh.generate_skinned_mesh_bounds()
                {
                    warn!("Failed to generate skinned mesh bounds: {err}");
                }

                let mesh_handle = load_context.add_labeled_asset(primitive_label.to_string(), mesh);
                primitives.push(super::GltfPrimitive::new(
                    &gltf_mesh,
                    &primitive,
                    mesh_handle,
                    primitive
                        .material()
                        .index()
                        .and_then(|i| materials.get(i).cloned()),
                    primitive.extras().as_deref().map(GltfExtras::from),
                    primitive
                        .material()
                        .extras()
                        .as_deref()
                        .map(GltfExtras::from),
                ));
            }

            let mesh = super::GltfMesh::new(
                &gltf_mesh,
                primitives,
                gltf_mesh.extras().as_deref().map(GltfExtras::from),
            );

            let handle = load_context.add_labeled_asset(mesh.asset_label().to_string(), mesh);
            if let Some(name) = gltf_mesh.name() {
                named_meshes.insert(name.into(), handle.clone());
            }
            for extension in extensions.iter_mut() {
                extension.on_gltf_mesh(load_context, &gltf_mesh, handle.clone());
            }

            meshes.push(handle);
        }

        let skinned_mesh_inverse_bindposes: Vec<_> = gltf
            .skins()
            .map(|gltf_skin| {
                let reader = gltf_skin.reader(|buffer| Some(&buffer_data[buffer.index()]));
                let local_to_bone_bind_matrices: Vec<Mat4> = reader
                    .read_inverse_bind_matrices()
                    .map(|mats| {
                        mats.map(|mat| Mat4::from_cols_array_2d(&mat))
                            .map(|mat| {
                                if convert_coordinates {
                                    mat.convert_coordinates()
                                } else {
                                    mat
                                }
                            })
                            .collect()
                    })
                    .unwrap_or_else(|| {
                        core::iter::repeat_n(Mat4::IDENTITY, gltf_skin.joints().len()).collect()
                    });

                load_context.add_labeled_asset(
                    GltfAssetLabel::InverseBindMatrices(gltf_skin.index()).to_string(),
                    SkinnedMeshInverseBindposes::from(local_to_bone_bind_matrices),
                )
            })
            .collect();

        let mut nodes = HashMap::<usize, Handle<GltfNode>>::default();
        let mut named_nodes = <HashMap<_, _>>::default();
        let mut skins = <HashMap<_, _>>::default();
        let mut named_skins = <HashMap<_, _>>::default();

        // First, create the node handles.
        for node in gltf.nodes() {
            let label = GltfAssetLabel::Node(node.index());
            let label_handle = load_context.get_label_handle(label.to_string());
            nodes.insert(node.index(), label_handle);
        }

        // Then check for cycles.
        check_for_cycles(&gltf)?;

        // Now populate the nodes.
        for node in gltf.nodes() {
            let skin = node.skin().map(|skin| {
                skins
                    .entry(skin.index())
                    .or_insert_with(|| {
                        let joints: Vec<_> = skin
                            .joints()
                            .map(|joint| nodes.get(&joint.index()).unwrap().clone())
                            .collect();

                        if joints.len() > MAX_JOINTS {
                            warn!(
                                "The glTF skin {} has {} joints, but the maximum supported is {}",
                                skin.name()
                                    .map(ToString::to_string)
                                    .unwrap_or_else(|| skin.index().to_string()),
                                joints.len(),
                                MAX_JOINTS
                            );
                        }

                        let gltf_skin = GltfSkin::new(
                            &skin,
                            joints,
                            skinned_mesh_inverse_bindposes[skin.index()].clone(),
                            skin.extras().as_deref().map(GltfExtras::from),
                        );

                        let handle = load_context
                            .add_labeled_asset(gltf_skin.asset_label().to_string(), gltf_skin);

                        if let Some(name) = skin.name() {
                            named_skins.insert(name.into(), handle.clone());
                        }

                        handle
                    })
                    .clone()
            });

            let children = node
                .children()
                .map(|child| nodes.get(&child.index()).unwrap().clone())
                .collect();

            let mesh = node
                .mesh()
                .map(|mesh| mesh.index())
                .and_then(|i| meshes.get(i).cloned());

            let gltf_node = GltfNode::new(
                &node,
                children,
                mesh,
                node_transform(&node, convert_coordinates),
                skin,
                node.extras().as_deref().map(GltfExtras::from),
            );

            #[cfg(feature = "bevy_animation")]
            let gltf_node = gltf_node.with_animation_root(animation_roots.contains(&node.index()));

            let handle =
                load_context.add_labeled_asset(gltf_node.asset_label().to_string(), gltf_node);
            nodes.insert(node.index(), handle.clone());
            if let Some(name) = node.name() {
                named_nodes.insert(name.into(), handle);
            }
        }

        let mut nodes_to_sort = nodes.into_iter().collect::<Vec<_>>();
        nodes_to_sort.sort_by_key(|(i, _)| *i);
        let nodes = nodes_to_sort
            .into_iter()
            .map(|(_, resolved)| resolved)
            .collect();

        let mut scenes = vec![];
        let mut named_scenes = <HashMap<_, _>>::default();
        let mut active_camera_found = false;
        for scene in gltf.scenes() {
            let mut err = None;
            let mut world = World::default();
            let mut node_index_to_entity_map = <HashMap<_, _>>::default();
            let mut entity_to_skin_index_map = EntityHashMap::default();
            let mut scene_load_context = load_context.begin_labeled_asset();

            let world_root_id = world
                .spawn((Transform::default(), Visibility::default()))
                .with_children(|parent| {
                    for node in scene.nodes() {
                        let result = load_node(
                            &node,
                            parent,
                            load_context,
                            &mut scene_load_context,
                            settings,
                            &mut node_index_to_entity_map,
                            &mut entity_to_skin_index_map,
                            &mut active_camera_found,
                            &Transform::default(),
                            #[cfg(feature = "bevy_animation")]
                            &animation_roots,
                            #[cfg(feature = "bevy_animation")]
                            None,
                            &gltf.document,
                            convert_coordinates,
<<<<<<< HEAD
                            skinned_mesh_bounds_policy,
=======
                            &mut extensions,
>>>>>>> 82acdfda
                        );
                        if result.is_err() {
                            err = Some(result);
                            return;
                        }
                    }
                })
                .id();

            if let Some(extras) = scene.extras().as_ref() {
                world.entity_mut(world_root_id).insert(GltfSceneExtras {
                    value: extras.get().to_string(),
                });
            }

            if let Some(Err(err)) = err {
                return Err(err);
            }

            #[cfg(feature = "bevy_animation")]
            {
                // for each node root in a scene, check if it's the root of an animation
                // if it is, add the AnimationPlayer component
                for node in scene.nodes() {
                    if animation_roots.contains(&node.index()) {
                        world
                            .entity_mut(*node_index_to_entity_map.get(&node.index()).unwrap())
                            .insert(AnimationPlayer::default());
                    }
                }
            }

            for (&entity, &skin_index) in &entity_to_skin_index_map {
                let mut entity = world.entity_mut(entity);
                let skin = gltf.skins().nth(skin_index).unwrap();
                let joint_entities: Vec<_> = skin
                    .joints()
                    .map(|node| node_index_to_entity_map[&node.index()])
                    .collect();

                entity.insert(SkinnedMesh {
                    inverse_bindposes: skinned_mesh_inverse_bindposes[skin_index].clone(),
                    joints: joint_entities,
                });
            }

            // let extensions handle scene extension data
            for extension in extensions.iter_mut() {
                extension.on_scene_completed(
                    &mut scene_load_context,
                    &scene,
                    world_root_id,
                    &mut world,
                );
            }

            let loaded_scene = scene_load_context.finish(Scene::new(world));
            let scene_handle = load_context.add_loaded_labeled_asset(
                GltfAssetLabel::Scene(scene.index()).to_string(),
                loaded_scene,
            );

            if let Some(name) = scene.name() {
                named_scenes.insert(name.into(), scene_handle.clone());
            }
            scenes.push(scene_handle);
        }

        Ok(Gltf {
            default_scene: gltf
                .default_scene()
                .and_then(|scene| scenes.get(scene.index()))
                .cloned(),
            scenes,
            named_scenes,
            meshes,
            named_meshes,
            skins: skins.into_values().collect(),
            named_skins,
            materials,
            named_materials,
            nodes,
            named_nodes,
            #[cfg(feature = "bevy_animation")]
            animations,
            #[cfg(feature = "bevy_animation")]
            named_animations,
            source: if settings.include_source {
                Some(gltf)
            } else {
                None
            },
        })
    }
}

impl AssetLoader for GltfLoader {
    type Asset = Gltf;
    type Settings = GltfLoaderSettings;
    type Error = GltfError;
    async fn load(
        &self,
        reader: &mut dyn Reader,
        settings: &GltfLoaderSettings,
        load_context: &mut LoadContext<'_>,
    ) -> Result<Gltf, Self::Error> {
        let mut bytes = Vec::new();
        reader.read_to_end(&mut bytes).await?;

        Self::load_gltf(self, &bytes, load_context, settings).await
    }

    fn extensions(&self) -> &[&str] {
        &["gltf", "glb"]
    }
}

/// Loads a glTF texture as a bevy [`Image`] and returns it together with its label.
async fn load_image<'a, 'b>(
    gltf_texture: gltf::Texture<'a>,
    buffer_data: &[Vec<u8>],
    linear_textures: &HashSet<usize>,
    gltf_path: &'b AssetPath<'b>,
    supported_compressed_formats: CompressedImageFormats,
    default_sampler: &ImageSamplerDescriptor,
    settings: &GltfLoaderSettings,
) -> Result<ImageOrPath, GltfError> {
    let is_srgb = !linear_textures.contains(&gltf_texture.index());
    let sampler_descriptor = if settings.override_sampler {
        default_sampler.clone()
    } else {
        texture_sampler(&gltf_texture, default_sampler)
    };

    match gltf_texture.source().source() {
        Source::View { view, mime_type } => {
            let start = view.offset();
            let end = view.offset() + view.length();
            let buffer = &buffer_data[view.buffer().index()][start..end];
            let image = Image::from_buffer(
                buffer,
                ImageType::MimeType(mime_type),
                supported_compressed_formats,
                is_srgb,
                ImageSampler::Descriptor(sampler_descriptor),
                settings.load_materials,
            )?;
            Ok(ImageOrPath::Image {
                image,
                label: GltfAssetLabel::Texture(gltf_texture.index()),
            })
        }
        Source::Uri { uri, mime_type } => {
            let uri = percent_encoding::percent_decode_str(uri)
                .decode_utf8()
                .unwrap();
            let uri = uri.as_ref();
            if let Ok(data_uri) = DataUri::parse(uri) {
                let bytes = data_uri.decode()?;
                let image_type = ImageType::MimeType(data_uri.mime_type);
                Ok(ImageOrPath::Image {
                    image: Image::from_buffer(
                        &bytes,
                        mime_type.map(ImageType::MimeType).unwrap_or(image_type),
                        supported_compressed_formats,
                        is_srgb,
                        ImageSampler::Descriptor(sampler_descriptor),
                        settings.load_materials,
                    )?,
                    label: GltfAssetLabel::Texture(gltf_texture.index()),
                })
            } else {
                let image_path = gltf_path
                    .resolve_embed(uri)
                    .map_err(|err| GltfError::InvalidImageUri(uri.to_owned(), err))?;
                Ok(ImageOrPath::Path {
                    path: image_path,
                    is_srgb,
                    sampler_descriptor,
                    render_asset_usages: settings.load_materials,
                })
            }
        }
    }
}

/// Loads a glTF material as a bevy [`StandardMaterial`] and returns it.
fn load_material(
    material: &Material,
    load_context: &mut LoadContext,
    document: &Document,
    is_scale_inverted: bool,
) -> Handle<StandardMaterial> {
    let material_label = material_label(material, is_scale_inverted);
    load_context
        .labeled_asset_scope::<_, ()>(material_label.to_string(), |load_context| {
            let pbr = material.pbr_metallic_roughness();

            // TODO: handle missing label handle errors here?
            let color = pbr.base_color_factor();
            let base_color_channel = pbr
                .base_color_texture()
                .map(|info| uv_channel(material, "base color", info.tex_coord()))
                .unwrap_or_default();
            let base_color_texture = pbr
                .base_color_texture()
                .map(|info| texture_handle(&info.texture(), load_context));

            let uv_transform = pbr
                .base_color_texture()
                .and_then(|info| info.texture_transform().map(texture_transform_to_affine2))
                .unwrap_or_default();

            let normal_map_channel = material
                .normal_texture()
                .map(|info| uv_channel(material, "normal map", info.tex_coord()))
                .unwrap_or_default();
            let normal_map_texture: Option<Handle<Image>> =
                material.normal_texture().map(|normal_texture| {
                    // TODO: handle normal_texture.scale
                    texture_handle(&normal_texture.texture(), load_context)
                });

            let metallic_roughness_channel = pbr
                .metallic_roughness_texture()
                .map(|info| uv_channel(material, "metallic/roughness", info.tex_coord()))
                .unwrap_or_default();
            let metallic_roughness_texture = pbr.metallic_roughness_texture().map(|info| {
                warn_on_differing_texture_transforms(
                    material,
                    &info,
                    uv_transform,
                    "metallic/roughness",
                );
                texture_handle(&info.texture(), load_context)
            });

            let occlusion_channel = material
                .occlusion_texture()
                .map(|info| uv_channel(material, "occlusion", info.tex_coord()))
                .unwrap_or_default();
            let occlusion_texture = material.occlusion_texture().map(|occlusion_texture| {
                // TODO: handle occlusion_texture.strength() (a scalar multiplier for occlusion strength)
                texture_handle(&occlusion_texture.texture(), load_context)
            });

            let emissive = material.emissive_factor();
            let emissive_channel = material
                .emissive_texture()
                .map(|info| uv_channel(material, "emissive", info.tex_coord()))
                .unwrap_or_default();
            let emissive_texture = material.emissive_texture().map(|info| {
                // TODO: handle occlusion_texture.strength() (a scalar multiplier for occlusion strength)
                warn_on_differing_texture_transforms(material, &info, uv_transform, "emissive");
                texture_handle(&info.texture(), load_context)
            });

            #[cfg(feature = "pbr_transmission_textures")]
            let (
                specular_transmission,
                specular_transmission_channel,
                specular_transmission_texture,
            ) = material
                .transmission()
                .map_or((0.0, UvChannel::Uv0, None), |transmission| {
                    let specular_transmission_channel = transmission
                        .transmission_texture()
                        .map(|info| uv_channel(material, "specular/transmission", info.tex_coord()))
                        .unwrap_or_default();
                    let transmission_texture: Option<Handle<Image>> = transmission
                        .transmission_texture()
                        .map(|transmission_texture| {
                            texture_handle(&transmission_texture.texture(), load_context)
                        });

                    (
                        transmission.transmission_factor(),
                        specular_transmission_channel,
                        transmission_texture,
                    )
                });

            #[cfg(not(feature = "pbr_transmission_textures"))]
            let specular_transmission = material
                .transmission()
                .map_or(0.0, |transmission| transmission.transmission_factor());

            #[cfg(feature = "pbr_transmission_textures")]
            let (
                thickness,
                thickness_channel,
                thickness_texture,
                attenuation_distance,
                attenuation_color,
            ) = material.volume().map_or(
                (0.0, UvChannel::Uv0, None, f32::INFINITY, [1.0, 1.0, 1.0]),
                |volume| {
                    let thickness_channel = volume
                        .thickness_texture()
                        .map(|info| uv_channel(material, "thickness", info.tex_coord()))
                        .unwrap_or_default();
                    let thickness_texture: Option<Handle<Image>> =
                        volume.thickness_texture().map(|thickness_texture| {
                            texture_handle(&thickness_texture.texture(), load_context)
                        });

                    (
                        volume.thickness_factor(),
                        thickness_channel,
                        thickness_texture,
                        volume.attenuation_distance(),
                        volume.attenuation_color(),
                    )
                },
            );

            #[cfg(not(feature = "pbr_transmission_textures"))]
            let (thickness, attenuation_distance, attenuation_color) =
                material
                    .volume()
                    .map_or((0.0, f32::INFINITY, [1.0, 1.0, 1.0]), |volume| {
                        (
                            volume.thickness_factor(),
                            volume.attenuation_distance(),
                            volume.attenuation_color(),
                        )
                    });

            let ior = material.ior().unwrap_or(1.5);

            // Parse the `KHR_materials_clearcoat` extension data if necessary.
            let clearcoat =
                ClearcoatExtension::parse(load_context, document, material).unwrap_or_default();

            // Parse the `KHR_materials_anisotropy` extension data if necessary.
            let anisotropy =
                AnisotropyExtension::parse(load_context, document, material).unwrap_or_default();

            // Parse the `KHR_materials_specular` extension data if necessary.
            let specular =
                SpecularExtension::parse(load_context, document, material).unwrap_or_default();

            // We need to operate in the Linear color space and be willing to exceed 1.0 in our channels
            let base_emissive = LinearRgba::rgb(emissive[0], emissive[1], emissive[2]);
            let emissive = base_emissive * material.emissive_strength().unwrap_or(1.0);

            Ok(StandardMaterial {
                base_color: Color::linear_rgba(color[0], color[1], color[2], color[3]),
                base_color_channel,
                base_color_texture,
                perceptual_roughness: pbr.roughness_factor(),
                metallic: pbr.metallic_factor(),
                metallic_roughness_channel,
                metallic_roughness_texture,
                normal_map_channel,
                normal_map_texture,
                double_sided: material.double_sided(),
                cull_mode: if material.double_sided() {
                    None
                } else if is_scale_inverted {
                    Some(Face::Front)
                } else {
                    Some(Face::Back)
                },
                occlusion_channel,
                occlusion_texture,
                emissive,
                emissive_channel,
                emissive_texture,
                specular_transmission,
                #[cfg(feature = "pbr_transmission_textures")]
                specular_transmission_channel,
                #[cfg(feature = "pbr_transmission_textures")]
                specular_transmission_texture,
                thickness,
                #[cfg(feature = "pbr_transmission_textures")]
                thickness_channel,
                #[cfg(feature = "pbr_transmission_textures")]
                thickness_texture,
                ior,
                attenuation_distance,
                attenuation_color: Color::linear_rgb(
                    attenuation_color[0],
                    attenuation_color[1],
                    attenuation_color[2],
                ),
                unlit: material.unlit(),
                alpha_mode: alpha_mode(material),
                uv_transform,
                clearcoat: clearcoat.clearcoat_factor.unwrap_or_default() as f32,
                clearcoat_perceptual_roughness: clearcoat
                    .clearcoat_roughness_factor
                    .unwrap_or_default() as f32,
                #[cfg(feature = "pbr_multi_layer_material_textures")]
                clearcoat_channel: clearcoat.clearcoat_channel,
                #[cfg(feature = "pbr_multi_layer_material_textures")]
                clearcoat_texture: clearcoat.clearcoat_texture,
                #[cfg(feature = "pbr_multi_layer_material_textures")]
                clearcoat_roughness_channel: clearcoat.clearcoat_roughness_channel,
                #[cfg(feature = "pbr_multi_layer_material_textures")]
                clearcoat_roughness_texture: clearcoat.clearcoat_roughness_texture,
                #[cfg(feature = "pbr_multi_layer_material_textures")]
                clearcoat_normal_channel: clearcoat.clearcoat_normal_channel,
                #[cfg(feature = "pbr_multi_layer_material_textures")]
                clearcoat_normal_texture: clearcoat.clearcoat_normal_texture,
                anisotropy_strength: anisotropy.anisotropy_strength.unwrap_or_default() as f32,
                anisotropy_rotation: anisotropy.anisotropy_rotation.unwrap_or_default() as f32,
                #[cfg(feature = "pbr_anisotropy_texture")]
                anisotropy_channel: anisotropy.anisotropy_channel,
                #[cfg(feature = "pbr_anisotropy_texture")]
                anisotropy_texture: anisotropy.anisotropy_texture,
                // From the `KHR_materials_specular` spec:
                // <https://github.com/KhronosGroup/glTF/tree/main/extensions/2.0/Khronos/KHR_materials_specular#materials-with-reflectance-parameter>
                reflectance: specular.specular_factor.unwrap_or(1.0) as f32 * 0.5,
                #[cfg(feature = "pbr_specular_textures")]
                specular_channel: specular.specular_channel,
                #[cfg(feature = "pbr_specular_textures")]
                specular_texture: specular.specular_texture,
                specular_tint: match specular.specular_color_factor {
                    Some(color) => {
                        Color::linear_rgb(color[0] as f32, color[1] as f32, color[2] as f32)
                    }
                    None => Color::WHITE,
                },
                #[cfg(feature = "pbr_specular_textures")]
                specular_tint_channel: specular.specular_color_channel,
                #[cfg(feature = "pbr_specular_textures")]
                specular_tint_texture: specular.specular_color_texture,
                ..Default::default()
            })
        })
        .unwrap()
}

/// Loads a glTF node.
#[cfg_attr(
    not(target_arch = "wasm32"),
    expect(
        clippy::result_large_err,
        reason = "`GltfError` is only barely past the threshold for large errors."
    )
)]
fn load_node(
    gltf_node: &Node,
    child_spawner: &mut ChildSpawner,
    root_load_context: &LoadContext,
    load_context: &mut LoadContext,
    settings: &GltfLoaderSettings,
    node_index_to_entity_map: &mut HashMap<usize, Entity>,
    entity_to_skin_index_map: &mut EntityHashMap<usize>,
    active_camera_found: &mut bool,
    parent_transform: &Transform,
    #[cfg(feature = "bevy_animation")] animation_roots: &HashSet<usize>,
    #[cfg(feature = "bevy_animation")] mut animation_context: Option<AnimationContext>,
    document: &Document,
    convert_coordinates: bool,
<<<<<<< HEAD
    skinned_mesh_bounds_policy: GltfSkinnedMeshBoundsPolicy,
=======
    extensions: &mut [Box<dyn extensions::GltfExtensionHandler>],
>>>>>>> 82acdfda
) -> Result<(), GltfError> {
    let mut gltf_error = None;
    let transform = node_transform(gltf_node, convert_coordinates);
    let world_transform = *parent_transform * transform;
    // according to https://registry.khronos.org/glTF/specs/2.0/glTF-2.0.html#instantiation,
    // if the determinant of the transform is negative we must invert the winding order of
    // triangles in meshes on the node.
    // instead we equivalently test if the global scale is inverted by checking if the number
    // of negative scale factors is odd. if so we will assign a copy of the material with face
    // culling inverted, rather than modifying the mesh data directly.
    let is_scale_inverted = world_transform.scale.is_negative_bitmask().count_ones() & 1 == 1;
    let mut node = child_spawner.spawn((transform, Visibility::default()));

    let name = node_name(gltf_node);
    node.insert(name.clone());

    #[cfg(feature = "bevy_animation")]
    if animation_context.is_none() && animation_roots.contains(&gltf_node.index()) {
        // This is an animation root. Make a new animation context.
        animation_context = Some(AnimationContext {
            root: node.id(),
            path: SmallVec::new(),
        });
    }

    #[cfg(feature = "bevy_animation")]
    if let Some(ref mut animation_context) = animation_context {
        animation_context.path.push(name);

        node.insert((
            AnimationTargetId::from_names(animation_context.path.iter()),
            AnimatedBy(animation_context.root),
        ));
    }

    if let Some(extras) = gltf_node.extras() {
        node.insert(GltfExtras {
            value: extras.get().to_string(),
        });
    }

    // create camera node
    if settings.load_cameras
        && let Some(camera) = gltf_node.camera()
    {
        let projection = match camera.projection() {
            gltf::camera::Projection::Orthographic(orthographic) => {
                let xmag = orthographic.xmag();
                let orthographic_projection = OrthographicProjection {
                    near: orthographic.znear(),
                    far: orthographic.zfar(),
                    scaling_mode: ScalingMode::FixedHorizontal {
                        viewport_width: xmag,
                    },
                    ..OrthographicProjection::default_3d()
                };
                Projection::Orthographic(orthographic_projection)
            }
            gltf::camera::Projection::Perspective(perspective) => {
                let mut perspective_projection: PerspectiveProjection = PerspectiveProjection {
                    fov: perspective.yfov(),
                    near: perspective.znear(),
                    ..Default::default()
                };
                if let Some(zfar) = perspective.zfar() {
                    perspective_projection.far = zfar;
                }
                if let Some(aspect_ratio) = perspective.aspect_ratio() {
                    perspective_projection.aspect_ratio = aspect_ratio;
                }
                Projection::Perspective(perspective_projection)
            }
        };

        node.insert((
            Camera3d::default(),
            projection,
            transform,
            Camera {
                is_active: !*active_camera_found,
                ..Default::default()
            },
        ));

        *active_camera_found = true;
    }

    // Map node index to entity
    node_index_to_entity_map.insert(gltf_node.index(), node.id());

    let mut morph_weights = None;

    node.with_children(|parent| {
        // Only include meshes in the output if they're set to be retained in the MAIN_WORLD and/or RENDER_WORLD by the load_meshes flag
        if !settings.load_meshes.is_empty()
            && let Some(mesh) = gltf_node.mesh()
        {
            // append primitives
            for primitive in mesh.primitives() {
                let material = primitive.material();
                let material_label = material_label(&material, is_scale_inverted).to_string();

                // This will make sure we load the default material now since it would not have been
                // added when iterating over all the gltf materials (since the default material is
                // not explicitly listed in the gltf).
                // It also ensures an inverted scale copy is instantiated if required.
                if !root_load_context.has_labeled_asset(&material_label)
                    && !load_context.has_labeled_asset(&material_label)
                {
                    load_material(&material, load_context, document, is_scale_inverted);
                }

                let primitive_label = GltfAssetLabel::Primitive {
                    mesh: mesh.index(),
                    primitive: primitive.index(),
                };
                let bounds = primitive.bounding_box();

                let mut mesh_entity = parent.spawn((
                    // TODO: handle missing label handle errors here?
                    Mesh3d(load_context.get_label_handle(primitive_label.to_string())),
                    MeshMaterial3d::<StandardMaterial>(
                        load_context.get_label_handle(&material_label),
                    ),
                ));

                if gltf_node.skin().is_some() {
                    match skinned_mesh_bounds_policy {
                        GltfSkinnedMeshBoundsPolicy::Dynamic => {
                            mesh_entity.insert(DynamicSkinnedMeshBounds);
                        }
                        GltfSkinnedMeshBoundsPolicy::NoFrustumCulling => {
                            mesh_entity.insert(NoFrustumCulling);
                        }
                        _ => {}
                    }
                }

                let target_count = primitive.morph_targets().len();
                if target_count != 0 {
                    let weights = match mesh.weights() {
                        Some(weights) => weights.to_vec(),
                        None => vec![0.0; target_count],
                    };

                    if morph_weights.is_none() {
                        morph_weights = Some(weights.clone());
                    }

                    // unwrap: the parent's call to `MeshMorphWeights::new`
                    // means this code doesn't run if it returns an `Err`.
                    // According to https://registry.khronos.org/glTF/specs/2.0/glTF-2.0.html#morph-targets
                    // they should all have the same length.
                    // > All morph target accessors MUST have the same count as
                    // > the accessors of the original primitive.
                    mesh_entity.insert(MeshMorphWeights::new(weights).unwrap());
                }

                let mut bounds_min = Vec3::from_slice(&bounds.min);
                let mut bounds_max = Vec3::from_slice(&bounds.max);

                if convert_coordinates {
                    let converted_min = bounds_min.convert_coordinates();
                    let converted_max = bounds_max.convert_coordinates();

                    bounds_min = converted_min.min(converted_max);
                    bounds_max = converted_min.max(converted_max);
                }

                mesh_entity.insert(Aabb::from_min_max(bounds_min, bounds_max));

                if let Some(extras) = primitive.extras() {
                    mesh_entity.insert(GltfExtras {
                        value: extras.get().to_string(),
                    });
                }

                if let Some(extras) = mesh.extras() {
                    mesh_entity.insert(GltfMeshExtras {
                        value: extras.get().to_string(),
                    });
                }

                if let Some(extras) = material.extras() {
                    mesh_entity.insert(GltfMaterialExtras {
                        value: extras.get().to_string(),
                    });
                }

                if let Some(name) = mesh.name() {
                    mesh_entity.insert(GltfMeshName(name.to_string()));
                }

                if let Some(name) = material.name() {
                    mesh_entity.insert(GltfMaterialName(name.to_string()));
                }

                mesh_entity.insert(Name::new(primitive_name(&mesh, &material)));

                // Mark for adding skinned mesh
                if let Some(skin) = gltf_node.skin() {
                    entity_to_skin_index_map.insert(mesh_entity.id(), skin.index());
                }

                // enable extension processing for a Bevy-created construct
                // that is the Mesh and Material merged on a single entity
                for extension in extensions.iter_mut() {
                    extension.on_spawn_mesh_and_material(
                        load_context,
                        &primitive,
                        &mesh,
                        &material,
                        &mut mesh_entity,
                    );
                }
            }
        }

        if settings.load_lights
            && let Some(light) = gltf_node.light()
        {
            match light.kind() {
                gltf::khr_lights_punctual::Kind::Directional => {
                    let mut entity = parent.spawn(DirectionalLight {
                        color: Color::srgb_from_array(light.color()),
                        // NOTE: KHR_punctual_lights defines the intensity units for directional
                        // lights in lux (lm/m^2) which is what we need.
                        illuminance: light.intensity(),
                        ..Default::default()
                    });
                    if let Some(name) = light.name() {
                        entity.insert(Name::new(name.to_string()));
                    }
                    if let Some(extras) = light.extras() {
                        entity.insert(GltfExtras {
                            value: extras.get().to_string(),
                        });
                    }
                    for extension in extensions.iter_mut() {
                        extension.on_spawn_light_directional(load_context, gltf_node, &mut entity);
                    }
                }
                gltf::khr_lights_punctual::Kind::Point => {
                    let mut entity = parent.spawn(PointLight {
                        color: Color::srgb_from_array(light.color()),
                        // NOTE: KHR_punctual_lights defines the intensity units for point lights in
                        // candela (lm/sr) which is luminous intensity and we need luminous power.
                        // For a point light, luminous power = 4 * pi * luminous intensity
                        intensity: light.intensity() * core::f32::consts::PI * 4.0,
                        range: light.range().unwrap_or(20.0),
                        radius: 0.0,
                        ..Default::default()
                    });
                    if let Some(name) = light.name() {
                        entity.insert(Name::new(name.to_string()));
                    }
                    if let Some(extras) = light.extras() {
                        entity.insert(GltfExtras {
                            value: extras.get().to_string(),
                        });
                    }
                    for extension in extensions.iter_mut() {
                        extension.on_spawn_light_point(load_context, gltf_node, &mut entity);
                    }
                }
                gltf::khr_lights_punctual::Kind::Spot {
                    inner_cone_angle,
                    outer_cone_angle,
                } => {
                    let mut entity = parent.spawn(SpotLight {
                        color: Color::srgb_from_array(light.color()),
                        // NOTE: KHR_punctual_lights defines the intensity units for spot lights in
                        // candela (lm/sr) which is luminous intensity and we need luminous power.
                        // For a spot light, we map luminous power = 4 * pi * luminous intensity
                        intensity: light.intensity() * core::f32::consts::PI * 4.0,
                        range: light.range().unwrap_or(20.0),
                        radius: light.range().unwrap_or(0.0),
                        inner_angle: inner_cone_angle,
                        outer_angle: outer_cone_angle,
                        ..Default::default()
                    });
                    if let Some(name) = light.name() {
                        entity.insert(Name::new(name.to_string()));
                    }
                    if let Some(extras) = light.extras() {
                        entity.insert(GltfExtras {
                            value: extras.get().to_string(),
                        });
                    }
                    for extension in extensions.iter_mut() {
                        extension.on_spawn_light_spot(load_context, gltf_node, &mut entity);
                    }
                }
            }
        }

        // append other nodes
        for child in gltf_node.children() {
            if let Err(err) = load_node(
                &child,
                parent,
                root_load_context,
                load_context,
                settings,
                node_index_to_entity_map,
                entity_to_skin_index_map,
                active_camera_found,
                &world_transform,
                #[cfg(feature = "bevy_animation")]
                animation_roots,
                #[cfg(feature = "bevy_animation")]
                animation_context.clone(),
                document,
                convert_coordinates,
<<<<<<< HEAD
                skinned_mesh_bounds_policy,
=======
                extensions,
>>>>>>> 82acdfda
            ) {
                gltf_error = Some(err);
                return;
            }
        }
    });

    // Only include meshes in the output if they're set to be retained in the MAIN_WORLD and/or RENDER_WORLD by the load_meshes flag
    if !settings.load_meshes.is_empty()
        && let (Some(mesh), Some(weights)) = (gltf_node.mesh(), morph_weights)
    {
        let primitive_label = mesh.primitives().next().map(|p| GltfAssetLabel::Primitive {
            mesh: mesh.index(),
            primitive: p.index(),
        });
        let first_mesh =
            primitive_label.map(|label| load_context.get_label_handle(label.to_string()));
        node.insert(MorphWeights::new(weights, first_mesh)?);
    }

    // let extensions process node data
    // This can be *many* kinds of object, so we also
    // give access to the gltf_node, which is needed for
    // accessing Mesh and Material extension data, which
    // are merged onto the same entity in Bevy
    for extension in extensions.iter_mut() {
        extension.on_gltf_node(load_context, gltf_node, &mut node);
    }

    if let Some(err) = gltf_error {
        Err(err)
    } else {
        Ok(())
    }
}

/// Loads the raw glTF buffer data for a specific glTF file.
async fn load_buffers(
    gltf: &gltf::Gltf,
    load_context: &mut LoadContext<'_>,
) -> Result<Vec<Vec<u8>>, GltfError> {
    const VALID_MIME_TYPES: &[&str] = &["application/octet-stream", "application/gltf-buffer"];

    let mut buffer_data = Vec::new();
    for buffer in gltf.buffers() {
        match buffer.source() {
            gltf::buffer::Source::Uri(uri) => {
                let uri = percent_encoding::percent_decode_str(uri)
                    .decode_utf8()
                    .unwrap();
                let uri = uri.as_ref();
                let buffer_bytes = match DataUri::parse(uri) {
                    Ok(data_uri) if VALID_MIME_TYPES.contains(&data_uri.mime_type) => {
                        data_uri.decode()?
                    }
                    Ok(_) => return Err(GltfError::BufferFormatUnsupported),
                    Err(()) => {
                        // TODO: Remove this and add dep
                        let buffer_path = load_context
                            .path()
                            .resolve_embed(uri)
                            .map_err(|err| GltfError::InvalidBufferUri(uri.to_owned(), err))?;
                        load_context.read_asset_bytes(buffer_path).await?
                    }
                };
                buffer_data.push(buffer_bytes);
            }
            gltf::buffer::Source::Bin => {
                if let Some(blob) = gltf.blob.as_deref() {
                    buffer_data.push(blob.into());
                } else {
                    return Err(GltfError::MissingBlob);
                }
            }
        }
    }

    Ok(buffer_data)
}

struct DataUri<'a> {
    pub mime_type: &'a str,
    pub base64: bool,
    pub data: &'a str,
}

impl<'a> DataUri<'a> {
    fn parse(uri: &'a str) -> Result<DataUri<'a>, ()> {
        let uri = uri.strip_prefix("data:").ok_or(())?;
        let (mime_type, data) = Self::split_once(uri, ',').ok_or(())?;

        let (mime_type, base64) = match mime_type.strip_suffix(";base64") {
            Some(mime_type) => (mime_type, true),
            None => (mime_type, false),
        };

        Ok(DataUri {
            mime_type,
            base64,
            data,
        })
    }

    fn decode(&self) -> Result<Vec<u8>, base64::DecodeError> {
        if self.base64 {
            base64::Engine::decode(&base64::engine::general_purpose::STANDARD, self.data)
        } else {
            Ok(self.data.as_bytes().to_owned())
        }
    }

    fn split_once(input: &str, delimiter: char) -> Option<(&str, &str)> {
        let mut iter = input.splitn(2, delimiter);
        Some((iter.next()?, iter.next()?))
    }
}

enum ImageOrPath {
    Image {
        image: Image,
        label: GltfAssetLabel,
    },
    Path {
        path: AssetPath<'static>,
        is_srgb: bool,
        sampler_descriptor: ImageSamplerDescriptor,
        render_asset_usages: RenderAssetUsages,
    },
}

impl ImageOrPath {
    // TODO: use the threaded impl on wasm once wasm thread pool doesn't deadlock on it
    // See https://github.com/bevyengine/bevy/issues/1924 for more details
    // The taskpool use is also avoided when there is only one texture for performance reasons and
    // to avoid https://github.com/bevyengine/bevy/pull/2725
    // PERF: could this be a Vec instead? Are gltf texture indices dense?
    fn process_loaded_texture(
        self,
        load_context: &mut LoadContext,
        handles: &mut Vec<Handle<Image>>,
    ) {
        let handle = match self {
            ImageOrPath::Image { label, image } => {
                load_context.add_labeled_asset(label.to_string(), image)
            }
            ImageOrPath::Path {
                path,
                is_srgb,
                sampler_descriptor,
                render_asset_usages,
            } => load_context
                .loader()
                .with_settings(move |settings: &mut ImageLoaderSettings| {
                    settings.is_srgb = is_srgb;
                    settings.sampler = ImageSampler::Descriptor(sampler_descriptor.clone());
                    settings.asset_usage = render_asset_usages;
                })
                .load(path),
        };
        handles.push(handle);
    }
}

struct PrimitiveMorphAttributesIter<'s> {
    convert_coordinates: bool,
    positions: Option<Iter<'s, [f32; 3]>>,
    normals: Option<Iter<'s, [f32; 3]>>,
    tangents: Option<Iter<'s, [f32; 3]>>,
}

impl<'s> Iterator for PrimitiveMorphAttributesIter<'s> {
    type Item = MorphAttributes;

    fn next(&mut self) -> Option<Self::Item> {
        let position = self.positions.as_mut().and_then(Iterator::next);
        let normal = self.normals.as_mut().and_then(Iterator::next);
        let tangent = self.tangents.as_mut().and_then(Iterator::next);
        if position.is_none() && normal.is_none() && tangent.is_none() {
            return None;
        }

        let mut attributes = MorphAttributes {
            position: position.map(Into::into).unwrap_or(Vec3::ZERO),
            normal: normal.map(Into::into).unwrap_or(Vec3::ZERO),
            tangent: tangent.map(Into::into).unwrap_or(Vec3::ZERO),
        };

        if self.convert_coordinates {
            attributes = MorphAttributes {
                position: attributes.position.convert_coordinates(),
                normal: attributes.normal.convert_coordinates(),
                tangent: attributes.tangent.convert_coordinates(),
            }
        }

        Some(attributes)
    }
}

/// A helper structure for `load_node` that contains information about the
/// nearest ancestor animation root.
#[cfg(feature = "bevy_animation")]
#[derive(Clone)]
struct AnimationContext {
    /// The nearest ancestor animation root.
    pub root: Entity,
    /// The path to the animation root. This is used for constructing the
    /// animation target UUIDs.
    pub path: SmallVec<[Name; 8]>,
}

#[derive(Deserialize)]
#[serde(rename_all = "camelCase")]
struct MorphTargetNames {
    pub target_names: Vec<String>,
}

#[cfg(test)]
mod test {
    use std::path::Path;

    use crate::{Gltf, GltfAssetLabel, GltfNode, GltfSkin};
    use bevy_app::{App, TaskPoolPlugin};
    use bevy_asset::{
        io::{
            memory::{Dir, MemoryAssetReader},
            AssetSourceBuilder, AssetSourceId,
        },
        AssetApp, AssetLoader, AssetPlugin, AssetServer, Assets, Handle, LoadState,
    };
    use bevy_ecs::{resource::Resource, world::World};
    use bevy_image::{Image, ImageLoaderSettings};
    use bevy_log::LogPlugin;
    use bevy_mesh::skinning::SkinnedMeshInverseBindposes;
    use bevy_mesh::MeshPlugin;
    use bevy_pbr::StandardMaterial;
    use bevy_scene::ScenePlugin;

    fn test_app(dir: Dir) -> App {
        let mut app = App::new();
        let reader = MemoryAssetReader { root: dir };
        app.register_asset_source(
            AssetSourceId::Default,
            AssetSourceBuilder::new(move || Box::new(reader.clone())),
        )
        .add_plugins((
            LogPlugin::default(),
            TaskPoolPlugin::default(),
            AssetPlugin::default(),
            ScenePlugin,
            MeshPlugin,
            crate::GltfPlugin::default(),
        ));

        app.finish();
        app.cleanup();

        app
    }

    const LARGE_ITERATION_COUNT: usize = 10000;

    fn run_app_until(app: &mut App, mut predicate: impl FnMut(&mut World) -> Option<()>) {
        for _ in 0..LARGE_ITERATION_COUNT {
            app.update();
            if predicate(app.world_mut()).is_some() {
                return;
            }
        }

        panic!("Ran out of loops to return `Some` from `predicate`");
    }

    fn load_gltf_into_app(gltf_path: &str, gltf: &str) -> App {
        #[expect(
            dead_code,
            reason = "This struct is used to keep the handle alive. As such, we have no need to handle the handle directly."
        )]
        #[derive(Resource)]
        struct GltfHandle(Handle<Gltf>);

        let dir = Dir::default();
        dir.insert_asset_text(Path::new(gltf_path), gltf);
        let mut app = test_app(dir);
        app.update();
        let asset_server = app.world().resource::<AssetServer>().clone();
        let handle: Handle<Gltf> = asset_server.load(gltf_path.to_string());
        let handle_id = handle.id();
        app.insert_resource(GltfHandle(handle));
        app.update();
        run_app_until(&mut app, |_world| {
            let load_state = asset_server.get_load_state(handle_id).unwrap();
            match load_state {
                LoadState::Loaded => Some(()),
                LoadState::Failed(err) => panic!("{err}"),
                _ => None,
            }
        });
        app
    }

    #[test]
    fn single_node() {
        let gltf_path = "test.gltf";
        let app = load_gltf_into_app(
            gltf_path,
            r#"
{
    "asset": {
        "version": "2.0"
    },
    "nodes": [
        {
            "name": "TestSingleNode"
        }
    ],
    "scene": 0,
    "scenes": [{ "nodes": [0] }]
}
"#,
        );
        let asset_server = app.world().resource::<AssetServer>();
        let handle = asset_server.load(gltf_path);
        let gltf_root_assets = app.world().resource::<Assets<Gltf>>();
        let gltf_node_assets = app.world().resource::<Assets<GltfNode>>();
        let gltf_root = gltf_root_assets.get(&handle).unwrap();
        assert!(gltf_root.nodes.len() == 1, "Single node");
        assert!(
            gltf_root.named_nodes.contains_key("TestSingleNode"),
            "Named node is in named nodes"
        );
        let gltf_node = gltf_node_assets
            .get(gltf_root.named_nodes.get("TestSingleNode").unwrap())
            .unwrap();
        assert_eq!(gltf_node.name, "TestSingleNode", "Correct name");
        assert_eq!(gltf_node.index, 0, "Correct index");
        assert_eq!(gltf_node.children.len(), 0, "No children");
        assert_eq!(gltf_node.asset_label(), GltfAssetLabel::Node(0));
    }

    #[test]
    fn node_hierarchy_no_hierarchy() {
        let gltf_path = "test.gltf";
        let app = load_gltf_into_app(
            gltf_path,
            r#"
{
    "asset": {
        "version": "2.0"
    },
    "nodes": [
        {
            "name": "l1"
        },
        {
            "name": "l2"
        }
    ],
    "scene": 0,
    "scenes": [{ "nodes": [0] }]
}
"#,
        );
        let asset_server = app.world().resource::<AssetServer>();
        let handle = asset_server.load(gltf_path);
        let gltf_root_assets = app.world().resource::<Assets<Gltf>>();
        let gltf_node_assets = app.world().resource::<Assets<GltfNode>>();
        let gltf_root = gltf_root_assets.get(&handle).unwrap();
        let result = gltf_root
            .nodes
            .iter()
            .map(|h| gltf_node_assets.get(h).unwrap())
            .collect::<Vec<_>>();
        assert_eq!(result.len(), 2);
        assert_eq!(result[0].name, "l1");
        assert_eq!(result[0].children.len(), 0);
        assert_eq!(result[1].name, "l2");
        assert_eq!(result[1].children.len(), 0);
    }

    #[test]
    fn node_hierarchy_simple_hierarchy() {
        let gltf_path = "test.gltf";
        let app = load_gltf_into_app(
            gltf_path,
            r#"
{
    "asset": {
        "version": "2.0"
    },
    "nodes": [
        {
            "name": "l1",
            "children": [1]
        },
        {
            "name": "l2"
        }
    ],
    "scene": 0,
    "scenes": [{ "nodes": [0] }]
}
"#,
        );
        let asset_server = app.world().resource::<AssetServer>();
        let handle = asset_server.load(gltf_path);
        let gltf_root_assets = app.world().resource::<Assets<Gltf>>();
        let gltf_node_assets = app.world().resource::<Assets<GltfNode>>();
        let gltf_root = gltf_root_assets.get(&handle).unwrap();
        let result = gltf_root
            .nodes
            .iter()
            .map(|h| gltf_node_assets.get(h).unwrap())
            .collect::<Vec<_>>();
        assert_eq!(result.len(), 2);
        assert_eq!(result[0].name, "l1");
        assert_eq!(result[0].children.len(), 1);
        assert_eq!(result[1].name, "l2");
        assert_eq!(result[1].children.len(), 0);
    }

    #[test]
    fn node_hierarchy_hierarchy() {
        let gltf_path = "test.gltf";
        let app = load_gltf_into_app(
            gltf_path,
            r#"
{
    "asset": {
        "version": "2.0"
    },
    "nodes": [
        {
            "name": "l1",
            "children": [1]
        },
        {
            "name": "l2",
            "children": [2]
        },
        {
            "name": "l3",
            "children": [3, 4, 5]
        },
        {
            "name": "l4",
            "children": [6]
        },
        {
            "name": "l5"
        },
        {
            "name": "l6"
        },
        {
            "name": "l7"
        }
    ],
    "scene": 0,
    "scenes": [{ "nodes": [0] }]
}
"#,
        );
        let asset_server = app.world().resource::<AssetServer>();
        let handle = asset_server.load(gltf_path);
        let gltf_root_assets = app.world().resource::<Assets<Gltf>>();
        let gltf_node_assets = app.world().resource::<Assets<GltfNode>>();
        let gltf_root = gltf_root_assets.get(&handle).unwrap();
        let result = gltf_root
            .nodes
            .iter()
            .map(|h| gltf_node_assets.get(h).unwrap())
            .collect::<Vec<_>>();
        assert_eq!(result.len(), 7);
        assert_eq!(result[0].name, "l1");
        assert_eq!(result[0].children.len(), 1);
        assert_eq!(result[1].name, "l2");
        assert_eq!(result[1].children.len(), 1);
        assert_eq!(result[2].name, "l3");
        assert_eq!(result[2].children.len(), 3);
        assert_eq!(result[3].name, "l4");
        assert_eq!(result[3].children.len(), 1);
        assert_eq!(result[4].name, "l5");
        assert_eq!(result[4].children.len(), 0);
        assert_eq!(result[5].name, "l6");
        assert_eq!(result[5].children.len(), 0);
        assert_eq!(result[6].name, "l7");
        assert_eq!(result[6].children.len(), 0);
    }

    #[test]
    fn node_hierarchy_cyclic() {
        let gltf_path = "test.gltf";
        let gltf_str = r#"
{
    "asset": {
        "version": "2.0"
    },
    "nodes": [
        {
            "name": "l1",
            "children": [1]
        },
        {
            "name": "l2",
            "children": [0]
        }
    ],
    "scene": 0,
    "scenes": [{ "nodes": [0] }]
}
"#;

        let dir = Dir::default();
        dir.insert_asset_text(Path::new(gltf_path), gltf_str);
        let mut app = test_app(dir);
        app.update();
        let asset_server = app.world().resource::<AssetServer>().clone();
        let handle: Handle<Gltf> = asset_server.load(gltf_path);
        let handle_id = handle.id();
        app.update();
        run_app_until(&mut app, |_world| {
            let load_state = asset_server.get_load_state(handle_id).unwrap();
            if load_state.is_failed() {
                Some(())
            } else {
                None
            }
        });
        let load_state = asset_server.get_load_state(handle_id).unwrap();
        assert!(load_state.is_failed());
    }

    #[test]
    fn node_hierarchy_missing_node() {
        let gltf_path = "test.gltf";
        let gltf_str = r#"
{
    "asset": {
        "version": "2.0"
    },
    "nodes": [
        {
            "name": "l1",
            "children": [2]
        },
        {
            "name": "l2"
        }
    ],
    "scene": 0,
    "scenes": [{ "nodes": [0] }]
}
"#;

        let dir = Dir::default();
        dir.insert_asset_text(Path::new(gltf_path), gltf_str);
        let mut app = test_app(dir);
        app.update();
        let asset_server = app.world().resource::<AssetServer>().clone();
        let handle: Handle<Gltf> = asset_server.load(gltf_path);
        let handle_id = handle.id();
        app.update();
        run_app_until(&mut app, |_world| {
            let load_state = asset_server.get_load_state(handle_id).unwrap();
            if load_state.is_failed() {
                Some(())
            } else {
                None
            }
        });
        let load_state = asset_server.get_load_state(handle_id).unwrap();
        assert!(load_state.is_failed());
    }

    #[test]
    fn skin_node() {
        let gltf_path = "test.gltf";
        let app = load_gltf_into_app(
            gltf_path,
            r#"
{
    "asset": {
        "version": "2.0"
    },
    "nodes": [
        {
            "name": "skinned",
            "skin": 0,
            "children": [1, 2]
        },
        {
            "name": "joint1"
        },
        {
            "name": "joint2"
        }
    ],
    "skins": [
        {
            "inverseBindMatrices": 0,
            "joints": [1, 2]
        }
    ],
    "buffers": [
        {
            "uri" : "data:application/gltf-buffer;base64,AACAPwAAAAAAAAAAAAAAAAAAAAAAAIA/AAAAAAAAAAAAAAAAAAAAAAAAgD8AAAAAAAAAAAAAAAAAAAAAAACAPwAAgD8AAAAAAAAAAAAAAAAAAAAAAACAPwAAAAAAAAAAAAAAAAAAAAAAAIA/AAAAAAAAAAAAAIC/AAAAAAAAgD8=",
            "byteLength" : 128
        }
    ],
    "bufferViews": [
        {
            "buffer": 0,
            "byteLength": 128
        }
    ],
    "accessors": [
        {
            "bufferView" : 0,
            "componentType" : 5126,
            "count" : 2,
            "type" : "MAT4"
        }
    ],
    "scene": 0,
    "scenes": [{ "nodes": [0] }]
}
"#,
        );
        let asset_server = app.world().resource::<AssetServer>();
        let handle = asset_server.load(gltf_path);
        let gltf_root_assets = app.world().resource::<Assets<Gltf>>();
        let gltf_node_assets = app.world().resource::<Assets<GltfNode>>();
        let gltf_skin_assets = app.world().resource::<Assets<GltfSkin>>();
        let gltf_inverse_bind_matrices = app
            .world()
            .resource::<Assets<SkinnedMeshInverseBindposes>>();
        let gltf_root = gltf_root_assets.get(&handle).unwrap();

        assert_eq!(gltf_root.skins.len(), 1);
        assert_eq!(gltf_root.nodes.len(), 3);

        let skin = gltf_skin_assets.get(&gltf_root.skins[0]).unwrap();
        assert_eq!(skin.joints.len(), 2);
        assert_eq!(skin.joints[0], gltf_root.nodes[1]);
        assert_eq!(skin.joints[1], gltf_root.nodes[2]);
        assert!(gltf_inverse_bind_matrices.contains(&skin.inverse_bind_matrices));

        let skinned_node = gltf_node_assets.get(&gltf_root.nodes[0]).unwrap();
        assert_eq!(skinned_node.name, "skinned");
        assert_eq!(skinned_node.children.len(), 2);
        assert_eq!(skinned_node.skin.as_ref(), Some(&gltf_root.skins[0]));
    }

    fn test_app_custom_asset_source() -> (App, Dir) {
        let dir = Dir::default();

        let mut app = App::new();
        let custom_reader = MemoryAssetReader { root: dir.clone() };
        // Create a default asset source so we definitely don't try to read from disk.
        app.register_asset_source(
            AssetSourceId::Default,
            AssetSourceBuilder::new(move || {
                Box::new(MemoryAssetReader {
                    root: Dir::default(),
                })
            }),
        )
        .register_asset_source(
            "custom",
            AssetSourceBuilder::new(move || Box::new(custom_reader.clone())),
        )
        .add_plugins((
            LogPlugin::default(),
            TaskPoolPlugin::default(),
            AssetPlugin::default(),
            ScenePlugin,
            MeshPlugin,
            crate::GltfPlugin::default(),
        ));

        app.finish();
        app.cleanup();

        (app, dir)
    }

    #[test]
    fn reads_buffer_in_custom_asset_source() {
        let (mut app, dir) = test_app_custom_asset_source();

        dir.insert_asset_text(
            Path::new("abc.gltf"),
            r#"
{
    "asset": {
        "version": "2.0"
    },
    "buffers": [
        {
            "uri": "abc.bin",
            "byteLength": 3
        }
    ]
}
"#,
        );
        // We don't care that the buffer contains reasonable info since we won't actually use it.
        dir.insert_asset_text(Path::new("abc.bin"), "Sup");

        let asset_server = app.world().resource::<AssetServer>().clone();
        let handle: Handle<Gltf> = asset_server.load("custom://abc.gltf");
        run_app_until(&mut app, |_world| {
            let load_state = asset_server.get_load_state(handle.id()).unwrap();
            match load_state {
                LoadState::Loaded => Some(()),
                LoadState::Failed(err) => panic!("{err}"),
                _ => None,
            }
        });
    }

    #[test]
    fn reads_images_in_custom_asset_source() {
        let (mut app, dir) = test_app_custom_asset_source();

        app.init_asset::<StandardMaterial>();

        // Note: We need the material here since otherwise we don't store the texture handle, which
        // can result in the image getting dropped leading to the gltf never being loaded with
        // dependencies.
        dir.insert_asset_text(
            Path::new("abc.gltf"),
            r#"
{
    "asset": {
        "version": "2.0"
    },
    "textures": [
        {
            "source": 0,
            "sampler": 0
        }
    ],
    "images": [
        {
            "uri": "abc.png"
        }
    ],
    "samplers": [
        {
            "magFilter": 9729,
            "minFilter": 9729
        }
    ],
    "materials": [
        {
            "pbrMetallicRoughness": {
                "baseColorTexture": {
                    "index": 0,
                    "texCoord": 0
                }
            }
        }
    ]
}
"#,
        );
        // We don't care that the image contains reasonable info since we won't actually use it.
        dir.insert_asset_text(Path::new("abc.png"), "Sup");

        /// A fake loader to avoid actually loading any image data and just return an image.
        struct FakePngLoader;

        impl AssetLoader for FakePngLoader {
            type Asset = Image;
            type Error = std::io::Error;
            type Settings = ImageLoaderSettings;

            async fn load(
                &self,
                _reader: &mut dyn bevy_asset::io::Reader,
                _settings: &Self::Settings,
                _load_context: &mut bevy_asset::LoadContext<'_>,
            ) -> Result<Self::Asset, Self::Error> {
                Ok(Image::default())
            }

            fn extensions(&self) -> &[&str] {
                &["png"]
            }
        }

        app.init_asset::<Image>()
            .register_asset_loader(FakePngLoader);

        let asset_server = app.world().resource::<AssetServer>().clone();
        let handle: Handle<Gltf> = asset_server.load("custom://abc.gltf");
        run_app_until(&mut app, |_world| {
            // Note: we can't assert for failure since it's the nested load that fails, not the GLTF
            // load.
            asset_server
                .is_loaded_with_dependencies(&handle)
                .then_some(())
        });
    }
}<|MERGE_RESOLUTION|>--- conflicted
+++ resolved
@@ -163,16 +163,13 @@
     ///
     /// The default is `false`.
     pub default_use_model_forward_direction: bool,
-<<<<<<< HEAD
-    /// The default policy for skinned mesh bounds. Can be overridden by
-    /// [`GltfLoaderSettings::skinned_mesh_bounds_policy`].
-    pub default_skinned_mesh_bounds_policy: GltfSkinnedMeshBoundsPolicy,
-=======
     /// glTF extension data processors.
     /// These are Bevy-side processors designed to access glTF
     /// extension data during the loading process.
     pub extensions: Arc<RwLock<Vec<Box<dyn extensions::GltfExtensionHandler>>>>,
->>>>>>> 82acdfda
+    /// The default policy for skinned mesh bounds. Can be overridden by
+    /// [`GltfLoaderSettings::skinned_mesh_bounds_policy`].
+    pub default_skinned_mesh_bounds_policy: GltfSkinnedMeshBoundsPolicy,
 }
 
 /// Specifies optional settings for processing gltfs at load time. By default, all recognized contents of
@@ -1053,11 +1050,8 @@
                             None,
                             &gltf.document,
                             convert_coordinates,
-<<<<<<< HEAD
+                            &mut extensions,
                             skinned_mesh_bounds_policy,
-=======
-                            &mut extensions,
->>>>>>> 82acdfda
                         );
                         if result.is_err() {
                             err = Some(result);
@@ -1514,11 +1508,8 @@
     #[cfg(feature = "bevy_animation")] mut animation_context: Option<AnimationContext>,
     document: &Document,
     convert_coordinates: bool,
-<<<<<<< HEAD
+    extensions: &mut [Box<dyn extensions::GltfExtensionHandler>],
     skinned_mesh_bounds_policy: GltfSkinnedMeshBoundsPolicy,
-=======
-    extensions: &mut [Box<dyn extensions::GltfExtensionHandler>],
->>>>>>> 82acdfda
 ) -> Result<(), GltfError> {
     let mut gltf_error = None;
     let transform = node_transform(gltf_node, convert_coordinates);
@@ -1833,11 +1824,8 @@
                 animation_context.clone(),
                 document,
                 convert_coordinates,
-<<<<<<< HEAD
+                extensions,
                 skinned_mesh_bounds_policy,
-=======
-                extensions,
->>>>>>> 82acdfda
             ) {
                 gltf_error = Some(err);
                 return;
