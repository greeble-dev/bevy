--- conflicted
+++ resolved
@@ -191,20 +191,7 @@
     pub default_sampler: Option<ImageSamplerDescriptor>,
     /// If true, the loader will ignore sampler data from gltf and use the default sampler.
     pub override_sampler: bool,
-<<<<<<< HEAD
     /// Overrides the default glTF coordinate conversion setting.
-=======
-    /// _CAUTION: This is an experimental feature with [known issues](https://github.com/bevyengine/bevy/issues/20621). Behavior may change in future versions._
-    ///
-    /// How to convert glTF coordinates on import. Assuming glTF cameras, glTF lights, and glTF meshes had global unit transforms,
-    /// their Bevy [`Transform::forward`](bevy_transform::components::Transform::forward) will be pointing in the following global directions:
-    /// - When set to `false`
-    ///   - glTF cameras and glTF lights: global -Z,
-    ///   - glTF models: global +Z.
-    /// - When set to `true`
-    ///   - glTF cameras and glTF lights: global +Z,
-    ///   - glTF models: global -Z.
->>>>>>> dc148a7e
     ///
     /// If `None`, uses the global default set by [`GltfPlugin::convert_coordinates`](crate::GltfPlugin::convert_coordinates).
     pub convert_coordinates: Option<GltfConvertCoordinates>,
