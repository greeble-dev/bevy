--- conflicted
+++ resolved
@@ -155,11 +155,7 @@
     pub use crate::{assets::Gltf, assets::GltfExtras, label::GltfAssetLabel};
 }
 
-<<<<<<< HEAD
-use crate::convert_coordinates::GltfConvertCoordinates;
-=======
-use crate::extensions::GltfExtensionHandlers;
->>>>>>> 2765ba88
+use crate::{convert_coordinates::GltfConvertCoordinates, extensions::GltfExtensionHandlers};
 
 pub use {assets::*, label::GltfAssetLabel, loader::*};
 
@@ -270,12 +266,8 @@
             supported_compressed_formats,
             custom_vertex_attributes: self.custom_vertex_attributes.clone(),
             default_sampler,
-<<<<<<< HEAD
             default_convert_coordinates: self.convert_coordinates,
-=======
-            default_use_model_forward_direction: self.use_model_forward_direction,
             extensions: extensions.0.clone(),
->>>>>>> 2765ba88
         });
     }
 }