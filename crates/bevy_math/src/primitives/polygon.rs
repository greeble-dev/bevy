#[cfg(feature = "alloc")]
use {
    super::{Measured2d, Triangle2d},
    alloc::{collections::BTreeMap, vec::Vec},
    core::cmp::Ordering,
};

use crate::Vec2;

#[derive(Debug, Clone, Copy)]
#[cfg(feature = "alloc")]
enum Endpoint {
    Left,
    Right,
}

/// An event in the [`EventQueue`] is either the left or right vertex of an edge of the polygon.
///
/// Events are ordered so that any event `e1` which is to the left of another event `e2` is less than that event.
/// If `e1.position().x == e2.position().x` the events are ordered from bottom to top.
///
/// This is the order expected by the [`SweepLine`].
#[cfg(feature = "alloc")]
#[derive(Debug, Clone, Copy)]
struct SweepLineEvent {
    segment: Segment,
    /// Type of the vertex (left or right)
    endpoint: Endpoint,
}

#[cfg(feature = "alloc")]
impl SweepLineEvent {
    fn position(&self) -> Vec2 {
        match self.endpoint {
            Endpoint::Left => self.segment.left,
            Endpoint::Right => self.segment.right,
        }
    }
}

#[cfg(feature = "alloc")]
impl PartialEq for SweepLineEvent {
    fn eq(&self, other: &Self) -> bool {
        self.position() == other.position()
    }
}

#[cfg(feature = "alloc")]
impl Eq for SweepLineEvent {}

#[cfg(feature = "alloc")]
impl PartialOrd for SweepLineEvent {
    fn partial_cmp(&self, other: &Self) -> Option<Ordering> {
        Some(self.cmp(other))
    }
}

#[cfg(feature = "alloc")]
impl Ord for SweepLineEvent {
    fn cmp(&self, other: &Self) -> Ordering {
        xy_order(self.position(), other.position())
    }
}

/// Orders 2D points according to the order expected by the sweep line and event queue from -X to +X and then -Y to Y.
#[cfg(feature = "alloc")]
fn xy_order(a: Vec2, b: Vec2) -> Ordering {
    a.x.total_cmp(&b.x).then_with(|| a.y.total_cmp(&b.y))
}

/// The event queue holds an ordered list of all events the [`SweepLine`] will encounter when checking the current polygon.
#[cfg(feature = "alloc")]
#[derive(Debug, Clone)]
struct EventQueue {
    events: Vec<SweepLineEvent>,
}
#[cfg(feature = "alloc")]
impl EventQueue {
    /// Initialize a new `EventQueue` with all events from the polygon represented by `vertices`.
    ///
    /// The events in the event queue will be ordered.
    fn new(vertices: &[Vec2]) -> Self {
        if vertices.is_empty() {
            return Self { events: Vec::new() };
        }

        let mut events = Vec::with_capacity(vertices.len() * 2);
        for i in 0..vertices.len() {
            let v1 = vertices[i];
            let v2 = *vertices.get(i + 1).unwrap_or(&vertices[0]);
            let (left, right) = if xy_order(v1, v2) == Ordering::Less {
                (v1, v2)
            } else {
                (v2, v1)
            };

            let segment = Segment {
                edge_index: i,
                left,
                right,
            };
            events.push(SweepLineEvent {
                segment,
                endpoint: Endpoint::Left,
            });
            events.push(SweepLineEvent {
                segment,
                endpoint: Endpoint::Right,
            });
        }

        events.sort();

        Self { events }
    }
}

/// Represents a segment or rather an edge of the polygon in the [`SweepLine`].
///
/// Segments are ordered from bottom to top based on their left vertices if possible.
/// If their y values are identical, the segments are ordered based on the y values of their right vertices.
#[derive(Debug, Clone, Copy)]
#[cfg(feature = "alloc")]
struct Segment {
    edge_index: usize,
    left: Vec2,
    right: Vec2,
}

#[cfg(feature = "alloc")]
impl PartialEq for Segment {
    fn eq(&self, other: &Self) -> bool {
        self.edge_index == other.edge_index
    }
}

#[cfg(feature = "alloc")]
impl Eq for Segment {}

#[cfg(feature = "alloc")]
impl PartialOrd for Segment {
    fn partial_cmp(&self, other: &Self) -> Option<Ordering> {
        Some(self.cmp(other))
    }
}

#[cfg(feature = "alloc")]
impl Ord for Segment {
    fn cmp(&self, other: &Self) -> Ordering {
        self.left
            .y
            .total_cmp(&other.left.y)
            .then_with(|| self.right.y.total_cmp(&other.right.y))
    }
}

/// Holds information about which segment is above and which is below a given [`Segment`]
#[cfg(feature = "alloc")]
#[derive(Debug, Clone, Copy)]
struct SegmentOrder {
    above: Option<usize>,
    below: Option<usize>,
}

/// A sweep line allows for an efficient search for intersections between [segments](`Segment`).
///
/// It can be thought of as a vertical line sweeping from -X to +X across the polygon that keeps track of the order of the segments
/// the sweep line is intersecting at any given moment.
#[derive(Debug, Clone)]
#[cfg(feature = "alloc")]
struct SweepLine<'a> {
    vertices: &'a [Vec2],
    tree: BTreeMap<Segment, SegmentOrder>,
}
#[cfg(feature = "alloc")]
impl<'a> SweepLine<'a> {
    const fn new(vertices: &'a [Vec2]) -> Self {
        Self {
            vertices,
            tree: BTreeMap::new(),
        }
    }

    /// Determine whether the given edges of the polygon intersect.
    fn intersects(&self, edge1: Option<usize>, edge2: Option<usize>) -> bool {
        let Some(edge1) = edge1 else {
            return false;
        };
        let Some(edge2) = edge2 else {
            return false;
        };

        // All adjacent edges intersect at their shared vertex
        // but these intersections do not count so we ignore them here.
        // Likewise a segment will always intersect itself / an identical edge.
        if edge1 == edge2
            || (edge1 + 1) % self.vertices.len() == edge2
            || (edge2 + 1) % self.vertices.len() == edge1
        {
            return false;
        }

        let s11 = self.vertices[edge1];
        let s12 = *self.vertices.get(edge1 + 1).unwrap_or(&self.vertices[0]);
        let s21 = self.vertices[edge2];
        let s22 = *self.vertices.get(edge2 + 1).unwrap_or(&self.vertices[0]);

        // When both points of the second edge are on the same side of the first edge, no intersection is possible.
        if point_side(s11, s12, s21) * point_side(s11, s12, s22) > 0.0 {
            return false;
        }
        if point_side(s21, s22, s11) * point_side(s21, s22, s12) > 0.0 {
            return false;
        }

        true
    }

    /// Add a new segment to the sweep line
    fn add(&mut self, s: Segment) -> SegmentOrder {
        let above = if let Some((next_s, next_ord)) = self.tree.range_mut(s..).next() {
            next_ord.below.replace(s.edge_index);
            Some(next_s.edge_index)
        } else {
            None
        };
        let below = if let Some((prev_s, prev_ord)) = self.tree.range_mut(..s).next_back() {
            prev_ord.above.replace(s.edge_index);
            Some(prev_s.edge_index)
        } else {
            None
        };

        let s_ord = SegmentOrder { above, below };
        self.tree.insert(s, s_ord);
        s_ord
    }

    /// Get the segment order for the given segment.
    ///
    /// If `s` has not been added to the [`SweepLine`] `None` will be returned.
    fn find(&self, s: &Segment) -> Option<&SegmentOrder> {
        self.tree.get(s)
    }

    /// Remove `s` from the [`SweepLine`].
    fn remove(&mut self, s: &Segment) {
        let Some(s_ord) = self.tree.get(s).copied() else {
            return;
        };

        if let Some((_, above_ord)) = self.tree.range_mut(s..).next() {
            above_ord.below = s_ord.below;
        }
        if let Some((_, below_ord)) = self.tree.range_mut(..s).next_back() {
            below_ord.above = s_ord.above;
        }

        self.tree.remove(s);
    }
}

/// Test what side of the line through `p1` and `p2` `q` is.
///
/// The result will be `0` if the `q` is on the segment, negative for one side and positive for the other.
#[cfg_attr(
    not(feature = "alloc"),
    expect(
        dead_code,
        reason = "this function is only used with the alloc feature"
    )
)]
<<<<<<< HEAD
#[inline]
fn point_side(p1: Vec2, p2: Vec2, q: Vec2) -> f32 {
=======
#[inline(always)]
const fn point_side(p1: Vec2, p2: Vec2, q: Vec2) -> f32 {
>>>>>>> 38bc8b9f
    (p2.x - p1.x) * (q.y - p1.y) - (q.x - p1.x) * (p2.y - p1.y)
}

/// Tests whether the `vertices` describe a simple polygon.
/// The last vertex must not be equal to the first vertex.
///
/// A polygon is simple if it is not self intersecting and not self tangent.
/// As such, no two edges of the polygon may cross each other and each vertex must not lie on another edge.
///
/// Any 'polygon' with less than three vertices is simple.
///
/// The algorithm used is the Shamos-Hoey algorithm, a version of the Bentley-Ottman algorithm adapted to only detect whether any intersections exist.
/// This function will run in O(n * log n)
#[cfg(feature = "alloc")]
pub fn is_polygon_simple(vertices: &[Vec2]) -> bool {
    if vertices.len() < 3 {
        return true;
    }
    if vertices.len() == 3 {
        return Triangle2d::new(vertices[0], vertices[1], vertices[2]).area() > 0.0;
    }

    let event_queue = EventQueue::new(vertices);
    let mut sweep_line = SweepLine::new(vertices);

    for e in event_queue.events {
        match e.endpoint {
            Endpoint::Left => {
                let s = sweep_line.add(e.segment);
                if sweep_line.intersects(Some(e.segment.edge_index), s.above)
                    || sweep_line.intersects(Some(e.segment.edge_index), s.below)
                {
                    return false;
                }
            }
            Endpoint::Right => {
                if let Some(s) = sweep_line.find(&e.segment) {
                    if sweep_line.intersects(s.above, s.below) {
                        return false;
                    }
                    sweep_line.remove(&e.segment);
                }
            }
        }
    }

    true
}

#[cfg(test)]
mod tests {
    use crate::{primitives::polygon::is_polygon_simple, Vec2};

    #[test]
    fn complex_polygon() {
        // A square with one side punching through the opposite side.
        let verts = [Vec2::ZERO, Vec2::X, Vec2::ONE, Vec2::Y, Vec2::new(2.0, 0.5)];
        assert!(!is_polygon_simple(&verts));

        // A square with a vertex from one side touching the opposite side.
        let verts = [Vec2::ZERO, Vec2::X, Vec2::ONE, Vec2::Y, Vec2::new(1.0, 0.5)];
        assert!(!is_polygon_simple(&verts));

        // A square with one side touching the opposite side.
        let verts = [
            Vec2::ZERO,
            Vec2::X,
            Vec2::ONE,
            Vec2::Y,
            Vec2::new(1.0, 0.6),
            Vec2::new(1.0, 0.4),
        ];
        assert!(!is_polygon_simple(&verts));

        // Four points lying on a line
        let verts = [Vec2::ONE, Vec2::new(3., 2.), Vec2::new(5., 3.), Vec2::NEG_X];
        assert!(!is_polygon_simple(&verts));

        // Three points lying on a line
        let verts = [Vec2::ONE, Vec2::new(3., 2.), Vec2::NEG_X];
        assert!(!is_polygon_simple(&verts));

        // Two identical points and one other point
        let verts = [Vec2::ONE, Vec2::ONE, Vec2::NEG_X];
        assert!(!is_polygon_simple(&verts));

        // Two triangles with one shared side
        let verts = [Vec2::ZERO, Vec2::X, Vec2::Y, Vec2::ONE, Vec2::X, Vec2::Y];
        assert!(!is_polygon_simple(&verts));
    }

    #[test]
    fn simple_polygon() {
        // A square
        let verts = [Vec2::ZERO, Vec2::X, Vec2::ONE, Vec2::Y];
        assert!(is_polygon_simple(&verts));

        let verts = [];
        assert!(is_polygon_simple(&verts));
    }
}<|MERGE_RESOLUTION|>--- conflicted
+++ resolved
@@ -270,13 +270,8 @@
         reason = "this function is only used with the alloc feature"
     )
 )]
-<<<<<<< HEAD
-#[inline]
-fn point_side(p1: Vec2, p2: Vec2, q: Vec2) -> f32 {
-=======
 #[inline(always)]
 const fn point_side(p1: Vec2, p2: Vec2, q: Vec2) -> f32 {
->>>>>>> 38bc8b9f
     (p2.x - p1.x) * (q.y - p1.y) - (q.x - p1.x) * (p2.y - p1.y)
 }
 
