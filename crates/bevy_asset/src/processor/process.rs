--- conflicted
+++ resolved
@@ -310,25 +310,15 @@
         let loader_name = core::any::type_name::<L>();
         let loader = server.get_asset_loader_with_type_name(loader_name).await?;
         let loaded_asset = server
-<<<<<<< HEAD
             // XXX TODO: Avoid clone?
             .load_with_meta_loader_and_reader(
                 &self.path.to_owned().into(),
                 &meta,
                 &*loader,
-                &mut reader,
+                &mut self.reader,
                 false,
                 true,
                 true, // XXX TODO: Review.
-=======
-            .load_with_meta_loader_and_reader(
-                self.path,
-                &meta,
-                &*loader,
-                &mut self.reader,
-                false,
-                true,
->>>>>>> 9c589768
             )
             .await?;
         for (path, full_hash) in &loaded_asset.loader_dependencies {
