use crate::WgpuWrapper;
use crate::{
    mesh::RenderMesh,
    render_asset::RenderAssets,
    render_resource::*,
    renderer::{RenderAdapter, RenderDevice},
    Extract,
};
use alloc::{borrow::Cow, sync::Arc};
use bevy_asset::{AssetEvent, AssetId, Assets, Handle};
use bevy_ecs::{
    event::EventReader,
    resource::Resource,
    system::{Res, ResMut, SystemChangeTick, SystemParam},
};
use bevy_platform::collections::{HashMap, HashSet};
use bevy_tasks::Task;
use bevy_utils::default;
use core::{future::Future, hash::Hash, mem};
use std::sync::{Mutex, PoisonError};
use tracing::error;
use wgpu::{PipelineCompilationOptions, VertexBufferLayout as RawVertexBufferLayout};

/// A descriptor for a [`Pipeline`].
///
/// Used to store a heterogenous collection of render and compute pipeline descriptors together.
#[derive(Debug)]
pub enum PipelineDescriptor {
    RenderPipelineDescriptor(Box<RenderPipelineDescriptor>),
    ComputePipelineDescriptor(Box<ComputePipelineDescriptor>),
}

/// A pipeline defining the data layout and shader logic for a specific GPU task.
///
/// Used to store a heterogenous collection of render and compute pipelines together.
#[derive(Debug)]
pub enum Pipeline {
    RenderPipeline(RenderPipeline),
    ComputePipeline(ComputePipeline),
}

/// Index of a cached render pipeline in a [`PipelineCache`].
#[derive(Copy, Clone, Debug, Hash, Eq, PartialEq, PartialOrd, Ord)]
pub struct CachedRenderPipelineId(CachedPipelineId);

impl CachedRenderPipelineId {
    /// An invalid cached render pipeline index, often used to initialize a variable.
    pub const INVALID: Self = CachedRenderPipelineId(usize::MAX);

    #[inline]
    pub fn id(&self) -> usize {
        self.0
    }
}

/// Index of a cached compute pipeline in a [`PipelineCache`].
#[derive(Copy, Clone, Debug, Hash, Eq, PartialEq)]
pub struct CachedComputePipelineId(CachedPipelineId);

impl CachedComputePipelineId {
    /// An invalid cached compute pipeline index, often used to initialize a variable.
    pub const INVALID: Self = CachedComputePipelineId(usize::MAX);

    #[inline]
    pub fn id(&self) -> usize {
        self.0
    }
}

pub struct CachedPipeline {
    pub descriptor: PipelineDescriptor,
    pub state: CachedPipelineState,
}

/// State of a cached pipeline inserted into a [`PipelineCache`].
#[cfg_attr(
    not(target_arch = "wasm32"),
    expect(
        clippy::large_enum_variant,
        reason = "See https://github.com/bevyengine/bevy/issues/19220"
    )
)]
#[derive(Debug)]
pub enum CachedPipelineState {
    /// The pipeline GPU object is queued for creation.
    Queued,
    /// The pipeline GPU object is being created.
    Creating(Task<Result<Pipeline, PipelineCacheError>>),
    /// The pipeline GPU object was created successfully and is available (allocated on the GPU).
    Ok(Pipeline),
    /// An error occurred while trying to create the pipeline GPU object.
    Err(PipelineCacheError),
}

impl CachedPipelineState {
    /// Convenience method to "unwrap" a pipeline state into its underlying GPU object.
    ///
    /// # Returns
    ///
    /// The method returns the allocated pipeline GPU object.
    ///
    /// # Panics
    ///
    /// This method panics if the pipeline GPU object is not available, either because it is
    /// pending creation or because an error occurred while attempting to create GPU object.
    pub fn unwrap(&self) -> &Pipeline {
        match self {
            CachedPipelineState::Ok(pipeline) => pipeline,
            CachedPipelineState::Queued => {
                panic!("Pipeline has not been compiled yet. It is still in the 'Queued' state.")
            }
            CachedPipelineState::Creating(..) => {
                panic!("Pipeline has not been compiled yet. It is still in the 'Creating' state.")
            }
            CachedPipelineState::Err(err) => panic!("{}", err),
        }
    }
}

type LayoutCacheKey = (Vec<BindGroupLayoutId>, Vec<PushConstantRange>);
#[derive(Default)]
struct LayoutCache {
    layouts: HashMap<LayoutCacheKey, Arc<WgpuWrapper<PipelineLayout>>>,
}

impl LayoutCache {
    fn get(
        &mut self,
        render_device: &RenderDevice,
        bind_group_layouts: &[BindGroupLayout],
        push_constant_ranges: Vec<PushConstantRange>,
    ) -> Arc<WgpuWrapper<PipelineLayout>> {
        let bind_group_ids = bind_group_layouts.iter().map(BindGroupLayout::id).collect();
        self.layouts
            .entry((bind_group_ids, push_constant_ranges))
            .or_insert_with_key(|(_, push_constant_ranges)| {
                let bind_group_layouts = bind_group_layouts
                    .iter()
                    .map(BindGroupLayout::value)
                    .collect::<Vec<_>>();
                Arc::new(WgpuWrapper::new(render_device.create_pipeline_layout(
                    &PipelineLayoutDescriptor {
                        bind_group_layouts: &bind_group_layouts,
                        push_constant_ranges,
                        ..default()
                    },
                )))
            })
            .clone()
    }
}

#[expect(
    clippy::result_large_err,
    reason = "See https://github.com/bevyengine/bevy/issues/19220"
)]
fn load_module(
    render_device: &RenderDevice,
    shader_source: ShaderCacheSource,
    validate_shader: &ValidateShader,
) -> Result<WgpuWrapper<ShaderModule>, PipelineCacheError> {
    let shader_source = match shader_source {
        #[cfg(feature = "shader_format_spirv")]
        ShaderCacheSource::SpirV(data) => wgpu::util::make_spirv(data),
        #[cfg(not(feature = "shader_format_spirv"))]
        ShaderCacheSource::SpirV(_) => {
            unimplemented!("Enable feature \"shader_format_spirv\" to use SPIR-V shaders")
        }
        ShaderCacheSource::Wgsl(src) => ShaderSource::Wgsl(Cow::Owned(src)),
        #[cfg(not(feature = "decoupled_naga"))]
        ShaderCacheSource::Naga(src) => ShaderSource::Naga(Cow::Owned(src)),
    };
    let module_descriptor = ShaderModuleDescriptor {
        label: None,
        source: shader_source,
    };

    render_device
        .wgpu_device()
        .push_error_scope(wgpu::ErrorFilter::Validation);

    let shader_module = WgpuWrapper::new(match validate_shader {
        ValidateShader::Enabled => {
            render_device.create_and_validate_shader_module(module_descriptor)
        }
        // SAFETY: we are interfacing with shader code, which may contain undefined behavior,
        // such as indexing out of bounds.
        // The checks required are prohibitively expensive and a poor default for game engines.
        ValidateShader::Disabled => unsafe {
            render_device.create_shader_module(module_descriptor)
        },
    });

    let error = render_device.wgpu_device().pop_error_scope();

    // `now_or_never` will return Some if the future is ready and None otherwise.
    // On native platforms, wgpu will yield the error immediately while on wasm it may take longer since the browser APIs are asynchronous.
    // So to keep the complexity of the ShaderCache low, we will only catch this error early on native platforms,
    // and on wasm the error will be handled by wgpu and crash the application.
    if let Some(Some(wgpu::Error::Validation { description, .. })) =
        bevy_tasks::futures::now_or_never(error)
    {
        return Err(PipelineCacheError::CreateShaderModule(description));
    }

    Ok(shader_module)
}

/// Cache for render and compute pipelines.
///
/// The cache stores existing render and compute pipelines allocated on the GPU, as well as
/// pending creation. Pipelines inserted into the cache are identified by a unique ID, which
/// can be used to retrieve the actual GPU object once it's ready. The creation of the GPU
/// pipeline object is deferred to the [`RenderSystems::Render`] step, just before the render
/// graph starts being processed, as this requires access to the GPU.
///
/// Note that the cache does not perform automatic deduplication of identical pipelines. It is
/// up to the user not to insert the same pipeline twice to avoid wasting GPU resources.
///
/// [`RenderSystems::Render`]: crate::RenderSystems::Render
#[derive(Resource)]
pub struct PipelineCache {
    layout_cache: Arc<Mutex<LayoutCache>>,
    shader_cache: Arc<Mutex<ShaderCache<WgpuWrapper<ShaderModule>, RenderDevice>>>,
    device: RenderDevice,
    pipelines: Vec<CachedPipeline>,
    waiting_pipelines: HashSet<CachedPipelineId>,
    new_pipelines: Mutex<Vec<CachedPipeline>>,
    global_shader_defs: Vec<ShaderDefVal>,
    /// If `true`, disables asynchronous pipeline compilation.
    /// This has no effect on macOS, wasm, or without the `multi_threaded` feature.
    synchronous_pipeline_compilation: bool,
}

impl PipelineCache {
    /// Returns an iterator over the pipelines in the pipeline cache.
    pub fn pipelines(&self) -> impl Iterator<Item = &CachedPipeline> {
        self.pipelines.iter()
    }

    /// Returns a iterator of the IDs of all currently waiting pipelines.
    pub fn waiting_pipelines(&self) -> impl Iterator<Item = CachedPipelineId> + '_ {
        self.waiting_pipelines.iter().copied()
    }

    /// Create a new pipeline cache associated with the given render device.
    pub fn new(
        device: RenderDevice,
        render_adapter: RenderAdapter,
        synchronous_pipeline_compilation: bool,
    ) -> Self {
        let mut global_shader_defs = Vec::new();
        #[cfg(all(feature = "webgl", target_arch = "wasm32", not(feature = "webgpu")))]
        {
            global_shader_defs.push("NO_ARRAY_TEXTURES_SUPPORT".into());
            global_shader_defs.push("NO_CUBE_ARRAY_TEXTURES_SUPPORT".into());
            global_shader_defs.push("SIXTEEN_BYTE_ALIGNMENT".into());
        }

        if cfg!(target_abi = "sim") {
            global_shader_defs.push("NO_CUBE_ARRAY_TEXTURES_SUPPORT".into());
        }

        global_shader_defs.push(ShaderDefVal::UInt(
            String::from("AVAILABLE_STORAGE_BUFFER_BINDINGS"),
            device.limits().max_storage_buffers_per_shader_stage,
        ));

        Self {
            shader_cache: Arc::new(Mutex::new(ShaderCache::new(
                device.features(),
                render_adapter.get_downlevel_capabilities().flags,
                load_module,
            ))),
            device,
            layout_cache: default(),
            waiting_pipelines: default(),
            new_pipelines: default(),
            pipelines: default(),
            global_shader_defs,
            synchronous_pipeline_compilation,
        }
    }

    /// Get the state of a cached render pipeline.
    ///
    /// See [`PipelineCache::queue_render_pipeline()`].
    #[inline]
    pub fn get_render_pipeline_state(&self, id: CachedRenderPipelineId) -> &CachedPipelineState {
        // If the pipeline id isn't in `pipelines`, it's queued in `new_pipelines`
        self.pipelines
            .get(id.0)
            .map_or(&CachedPipelineState::Queued, |pipeline| &pipeline.state)
    }

    /// Get the state of a cached compute pipeline.
    ///
    /// See [`PipelineCache::queue_compute_pipeline()`].
    #[inline]
    pub fn get_compute_pipeline_state(&self, id: CachedComputePipelineId) -> &CachedPipelineState {
        // If the pipeline id isn't in `pipelines`, it's queued in `new_pipelines`
        self.pipelines
            .get(id.0)
            .map_or(&CachedPipelineState::Queued, |pipeline| &pipeline.state)
    }

    /// Get the render pipeline descriptor a cached render pipeline was inserted from.
    ///
    /// See [`PipelineCache::queue_render_pipeline()`].
    ///
    /// **Note**: Be careful calling this method. It will panic if called with a pipeline that
    /// has been queued but has not yet been processed by [`PipelineCache::process_queue()`].
    #[inline]
    pub fn get_render_pipeline_descriptor(
        &self,
        id: CachedRenderPipelineId,
    ) -> &RenderPipelineDescriptor {
        match &self.pipelines[id.0].descriptor {
            PipelineDescriptor::RenderPipelineDescriptor(descriptor) => descriptor,
            PipelineDescriptor::ComputePipelineDescriptor(_) => unreachable!(),
        }
    }

    /// Get the compute pipeline descriptor a cached render pipeline was inserted from.
    ///
    /// See [`PipelineCache::queue_compute_pipeline()`].
    ///
    /// **Note**: Be careful calling this method. It will panic if called with a pipeline that
    /// has been queued but has not yet been processed by [`PipelineCache::process_queue()`].
    #[inline]
    pub fn get_compute_pipeline_descriptor(
        &self,
        id: CachedComputePipelineId,
    ) -> &ComputePipelineDescriptor {
        match &self.pipelines[id.0].descriptor {
            PipelineDescriptor::RenderPipelineDescriptor(_) => unreachable!(),
            PipelineDescriptor::ComputePipelineDescriptor(descriptor) => descriptor,
        }
    }

    /// Try to retrieve a render pipeline GPU object from a cached ID.
    ///
    /// # Returns
    ///
    /// This method returns a successfully created render pipeline if any, or `None` if the pipeline
    /// was not created yet or if there was an error during creation. You can check the actual creation
    /// state with [`PipelineCache::get_render_pipeline_state()`].
    #[inline]
    pub fn get_render_pipeline(&self, id: CachedRenderPipelineId) -> Option<&RenderPipeline> {
        if let CachedPipelineState::Ok(Pipeline::RenderPipeline(pipeline)) =
            &self.pipelines.get(id.0)?.state
        {
            Some(pipeline)
        } else {
            None
        }
    }

    /// Wait for a render pipeline to finish compiling.
    #[inline]
    pub fn block_on_render_pipeline(&mut self, id: CachedRenderPipelineId) {
        if self.pipelines.len() <= id.0 {
            self.process_queue();
        }

        let state = &mut self.pipelines[id.0].state;
        if let CachedPipelineState::Creating(task) = state {
            *state = match bevy_tasks::block_on(task) {
                Ok(p) => CachedPipelineState::Ok(p),
                Err(e) => CachedPipelineState::Err(e),
            };
        }
    }

    /// Try to retrieve a compute pipeline GPU object from a cached ID.
    ///
    /// # Returns
    ///
    /// This method returns a successfully created compute pipeline if any, or `None` if the pipeline
    /// was not created yet or if there was an error during creation. You can check the actual creation
    /// state with [`PipelineCache::get_compute_pipeline_state()`].
    #[inline]
    pub fn get_compute_pipeline(&self, id: CachedComputePipelineId) -> Option<&ComputePipeline> {
        if let CachedPipelineState::Ok(Pipeline::ComputePipeline(pipeline)) =
            &self.pipelines.get(id.0)?.state
        {
            Some(pipeline)
        } else {
            None
        }
    }

    /// Insert a render pipeline into the cache, and queue its creation.
    ///
    /// The pipeline is always inserted and queued for creation. There is no attempt to deduplicate it with
    /// an already cached pipeline.
    ///
    /// # Returns
    ///
    /// This method returns the unique render shader ID of the cached pipeline, which can be used to query
    /// the caching state with [`get_render_pipeline_state()`] and to retrieve the created GPU pipeline once
    /// it's ready with [`get_render_pipeline()`].
    ///
    /// [`get_render_pipeline_state()`]: PipelineCache::get_render_pipeline_state
    /// [`get_render_pipeline()`]: PipelineCache::get_render_pipeline
    pub fn queue_render_pipeline(
        &self,
        descriptor: RenderPipelineDescriptor,
    ) -> CachedRenderPipelineId {
        let mut new_pipelines = self
            .new_pipelines
            .lock()
            .unwrap_or_else(PoisonError::into_inner);
        let id = CachedRenderPipelineId(self.pipelines.len() + new_pipelines.len());
        new_pipelines.push(CachedPipeline {
            descriptor: PipelineDescriptor::RenderPipelineDescriptor(Box::new(descriptor)),
            state: CachedPipelineState::Queued,
        });
        id
    }

    /// Insert a compute pipeline into the cache, and queue its creation.
    ///
    /// The pipeline is always inserted and queued for creation. There is no attempt to deduplicate it with
    /// an already cached pipeline.
    ///
    /// # Returns
    ///
    /// This method returns the unique compute shader ID of the cached pipeline, which can be used to query
    /// the caching state with [`get_compute_pipeline_state()`] and to retrieve the created GPU pipeline once
    /// it's ready with [`get_compute_pipeline()`].
    ///
    /// [`get_compute_pipeline_state()`]: PipelineCache::get_compute_pipeline_state
    /// [`get_compute_pipeline()`]: PipelineCache::get_compute_pipeline
    pub fn queue_compute_pipeline(
        &self,
        descriptor: ComputePipelineDescriptor,
    ) -> CachedComputePipelineId {
        let mut new_pipelines = self
            .new_pipelines
            .lock()
            .unwrap_or_else(PoisonError::into_inner);
        let id = CachedComputePipelineId(self.pipelines.len() + new_pipelines.len());
        new_pipelines.push(CachedPipeline {
            descriptor: PipelineDescriptor::ComputePipelineDescriptor(Box::new(descriptor)),
            state: CachedPipelineState::Queued,
        });
        id
    }

    fn set_shader(&mut self, id: AssetId<Shader>, shader: Shader) {
        let mut shader_cache = self.shader_cache.lock().unwrap();
        let pipelines_to_queue = shader_cache.set_shader(id, shader);
        for cached_pipeline in pipelines_to_queue {
            self.pipelines[cached_pipeline].state = CachedPipelineState::Queued;
            self.waiting_pipelines.insert(cached_pipeline);
        }
    }

    fn remove_shader(&mut self, shader: AssetId<Shader>) {
        let mut shader_cache = self.shader_cache.lock().unwrap();
        let pipelines_to_queue = shader_cache.remove(shader);
        for cached_pipeline in pipelines_to_queue {
            self.pipelines[cached_pipeline].state = CachedPipelineState::Queued;
            self.waiting_pipelines.insert(cached_pipeline);
        }
    }

    fn start_create_render_pipeline(
        &mut self,
        id: CachedPipelineId,
        descriptor: RenderPipelineDescriptor,
    ) -> CachedPipelineState {
        let device = self.device.clone();
        let shader_cache = self.shader_cache.clone();
        let layout_cache = self.layout_cache.clone();

        create_pipeline_task(
            async move {
                let mut shader_cache = shader_cache.lock().unwrap();
                let mut layout_cache = layout_cache.lock().unwrap();

                let vertex_module = match shader_cache.get(
                    &device,
                    id,
                    descriptor.vertex.shader.id(),
                    &descriptor.vertex.shader_defs,
                ) {
                    Ok(module) => module,
                    Err(err) => return Err(err),
                };

                let fragment_module = match &descriptor.fragment {
                    Some(fragment) => {
                        match shader_cache.get(
                            &device,
                            id,
                            fragment.shader.id(),
                            &fragment.shader_defs,
                        ) {
                            Ok(module) => Some(module),
                            Err(err) => return Err(err),
                        }
                    }
                    None => None,
                };

                let layout =
                    if descriptor.layout.is_empty() && descriptor.push_constant_ranges.is_empty() {
                        None
                    } else {
                        Some(layout_cache.get(
                            &device,
                            &descriptor.layout,
                            descriptor.push_constant_ranges.to_vec(),
                        ))
                    };

                drop((shader_cache, layout_cache));

                let vertex_buffer_layouts = descriptor
                    .vertex
                    .buffers
                    .iter()
                    .map(|layout| RawVertexBufferLayout {
                        array_stride: layout.array_stride,
                        attributes: &layout.attributes,
                        step_mode: layout.step_mode,
                    })
                    .collect::<Vec<_>>();

                let fragment_data = descriptor.fragment.as_ref().map(|fragment| {
                    (
                        fragment_module.unwrap(),
                        fragment.entry_point.as_deref(),
                        fragment.targets.as_slice(),
                    )
                });

                // TODO: Expose the rest of this somehow
                let compilation_options = PipelineCompilationOptions {
                    constants: &[],
                    zero_initialize_workgroup_memory: descriptor.zero_initialize_workgroup_memory,
                };

                let descriptor = RawRenderPipelineDescriptor {
                    multiview: None,
                    depth_stencil: descriptor.depth_stencil.clone(),
                    label: descriptor.label.as_deref(),
                    layout: layout.as_ref().map(|layout| -> &PipelineLayout { layout }),
                    multisample: descriptor.multisample,
                    primitive: descriptor.primitive,
                    vertex: RawVertexState {
                        buffers: &vertex_buffer_layouts,
                        entry_point: descriptor.vertex.entry_point.as_deref(),
                        module: &vertex_module,
                        // TODO: Should this be the same as the fragment compilation options?
                        compilation_options: compilation_options.clone(),
                    },
                    fragment: fragment_data
                        .as_ref()
                        .map(|(module, entry_point, targets)| RawFragmentState {
                            entry_point: entry_point.as_deref(),
                            module,
                            targets,
                            // TODO: Should this be the same as the vertex compilation options?
                            compilation_options,
                        }),
                    cache: None,
                };

                Ok(Pipeline::RenderPipeline(
                    device.create_render_pipeline(&descriptor),
                ))
            },
            self.synchronous_pipeline_compilation,
        )
    }

    fn start_create_compute_pipeline(
        &mut self,
        id: CachedPipelineId,
        descriptor: ComputePipelineDescriptor,
    ) -> CachedPipelineState {
        let device = self.device.clone();
        let shader_cache = self.shader_cache.clone();
        let layout_cache = self.layout_cache.clone();

        create_pipeline_task(
            async move {
                let mut shader_cache = shader_cache.lock().unwrap();
                let mut layout_cache = layout_cache.lock().unwrap();

                let compute_module = match shader_cache.get(
                    &device,
                    id,
                    descriptor.shader.id(),
                    &descriptor.shader_defs,
                ) {
                    Ok(module) => module,
                    Err(err) => return Err(err),
                };

                let layout =
                    if descriptor.layout.is_empty() && descriptor.push_constant_ranges.is_empty() {
                        None
                    } else {
                        Some(layout_cache.get(
                            &device,
                            &descriptor.layout,
                            descriptor.push_constant_ranges.to_vec(),
                        ))
                    };

                drop((shader_cache, layout_cache));

                let descriptor = RawComputePipelineDescriptor {
                    label: descriptor.label.as_deref(),
                    layout: layout.as_ref().map(|layout| -> &PipelineLayout { layout }),
                    module: &compute_module,
                    entry_point: descriptor.entry_point.as_deref(),
                    // TODO: Expose the rest of this somehow
                    compilation_options: PipelineCompilationOptions {
                        constants: &[],
                        zero_initialize_workgroup_memory: descriptor
                            .zero_initialize_workgroup_memory,
                    },
                    cache: None,
                };

                Ok(Pipeline::ComputePipeline(
                    device.create_compute_pipeline(&descriptor),
                ))
            },
            self.synchronous_pipeline_compilation,
        )
    }

    /// Process the pipeline queue and create all pending pipelines if possible.
    ///
    /// This is generally called automatically during the [`RenderSystems::Render`] step, but can
    /// be called manually to force creation at a different time.
    ///
    /// [`RenderSystems::Render`]: crate::RenderSystems::Render
    pub fn process_queue(&mut self) {
        let mut waiting_pipelines = mem::take(&mut self.waiting_pipelines);
        let mut pipelines = mem::take(&mut self.pipelines);

        {
            let mut new_pipelines = self
                .new_pipelines
                .lock()
                .unwrap_or_else(PoisonError::into_inner);
            for new_pipeline in new_pipelines.drain(..) {
                let id = pipelines.len();
                pipelines.push(new_pipeline);
                waiting_pipelines.insert(id);
            }
        }

        for id in waiting_pipelines {
            self.process_pipeline(&mut pipelines[id], id);
        }

        self.pipelines = pipelines;
    }

    fn process_pipeline(&mut self, cached_pipeline: &mut CachedPipeline, id: usize) {
        match &mut cached_pipeline.state {
            CachedPipelineState::Queued => {
                cached_pipeline.state = match &cached_pipeline.descriptor {
                    PipelineDescriptor::RenderPipelineDescriptor(descriptor) => {
                        self.start_create_render_pipeline(id, *descriptor.clone())
                    }
                    PipelineDescriptor::ComputePipelineDescriptor(descriptor) => {
                        self.start_create_compute_pipeline(id, *descriptor.clone())
                    }
                };
            }

            CachedPipelineState::Creating(task) => match bevy_tasks::futures::check_ready(task) {
                Some(Ok(pipeline)) => {
                    cached_pipeline.state = CachedPipelineState::Ok(pipeline);
                    return;
                }
                Some(Err(err)) => cached_pipeline.state = CachedPipelineState::Err(err),
                _ => (),
            },

            CachedPipelineState::Err(err) => match err {
                // Retry
                PipelineCacheError::ShaderNotLoaded(_)
                | PipelineCacheError::ShaderImportNotYetAvailable => {
                    cached_pipeline.state = CachedPipelineState::Queued;
                }

                // Shader could not be processed ... retrying won't help
                PipelineCacheError::ProcessShaderError(err) => {
                    let error_detail =
                        err.emit_to_string(&self.shader_cache.lock().unwrap().composer);
                    if std::env::var("VERBOSE_SHADER_ERROR")
                        .is_ok_and(|v| !(v.is_empty() || v == "0" || v == "false"))
                    {
                        error!("{}", pipeline_error_context(cached_pipeline));
                    }
                    error!("failed to process shader error:\n{}", error_detail);
                    return;
                }
                PipelineCacheError::CreateShaderModule(description) => {
                    error!("failed to create shader module: {}", description);
                    return;
                }
            },

            CachedPipelineState::Ok(_) => return,
        }

        // Retry
        self.waiting_pipelines.insert(id);
    }

    pub(crate) fn process_pipeline_queue_system(mut cache: ResMut<Self>) {
        cache.process_queue();
    }

    pub(crate) fn extract_shaders(
        mut cache: ResMut<Self>,
        shaders: Extract<Res<Assets<Shader>>>,
        mut events: Extract<EventReader<AssetEvent<Shader>>>,
    ) {
        for event in events.read() {
            #[expect(
                clippy::match_same_arms,
                reason = "LoadedWithDependencies is marked as a TODO, so it's likely this will no longer lint soon."
            )]
            match event {
                // PERF: Instead of blocking waiting for the shader cache lock, try again next frame if the lock is currently held
                AssetEvent::Added { id } | AssetEvent::Modified { id } => {
                    if let Some(shader) = shaders.get(*id) {
                        let mut shader = shader.clone();
                        shader.shader_defs.extend(cache.global_shader_defs.clone());

                        cache.set_shader(*id, shader);
                    }
                }
                AssetEvent::Removed { id } => cache.remove_shader(*id),
                AssetEvent::Unused { .. } => {}
                AssetEvent::LoadedWithDependencies { .. } => {
                    // TODO: handle this
                }
            }
        }
    }
}

<<<<<<< HEAD
/// Parameters shared between mesh specialization systems.
#[derive(SystemParam)]
pub struct SpecializeMeshParams<
    'w,
    EntitySpecializationTicks: Resource,
    RenderMeshInstances: Resource,
> {
    pub pipeline_cache: Res<'w, PipelineCache>,
    pub entity_specialization_ticks: Res<'w, EntitySpecializationTicks>,
    pub render_mesh_instances: Res<'w, RenderMeshInstances>,
    pub render_meshes: Res<'w, RenderAssets<RenderMesh>>,
    pub ticks: SystemChangeTick,
=======
fn pipeline_error_context(cached_pipeline: &CachedPipeline) -> String {
    fn format(
        shader: &Handle<Shader>,
        entry: &Option<Cow<'static, str>>,
        shader_defs: &[ShaderDefVal],
    ) -> String {
        let source = match shader.path() {
            Some(path) => path.path().to_string_lossy().to_string(),
            None => String::new(),
        };
        let entry = match entry {
            Some(entry) => entry.to_string(),
            None => String::new(),
        };
        let shader_defs = shader_defs
            .iter()
            .flat_map(|def| match def {
                ShaderDefVal::Bool(k, v) if *v => Some(k.to_string()),
                ShaderDefVal::Int(k, v) => Some(format!("{k} = {v}")),
                ShaderDefVal::UInt(k, v) => Some(format!("{k} = {v}")),
                _ => None,
            })
            .collect::<Vec<_>>()
            .join(", ");
        format!("{source}:{entry}\nshader defs: {shader_defs}")
    }
    match &cached_pipeline.descriptor {
        PipelineDescriptor::RenderPipelineDescriptor(desc) => {
            let vert = &desc.vertex;
            let vert_str = format(&vert.shader, &vert.entry_point, &vert.shader_defs);
            let Some(frag) = desc.fragment.as_ref() else {
                return vert_str;
            };
            let frag_str = format(&frag.shader, &frag.entry_point, &frag.shader_defs);
            format!("vertex {vert_str}\nfragment {frag_str}")
        }
        PipelineDescriptor::ComputePipelineDescriptor(desc) => {
            format(&desc.shader, &desc.entry_point, &desc.shader_defs)
        }
    }
>>>>>>> 77755645
}

#[cfg(all(
    not(target_arch = "wasm32"),
    not(target_os = "macos"),
    feature = "multi_threaded"
))]
fn create_pipeline_task(
    task: impl Future<Output = Result<Pipeline, PipelineCacheError>> + Send + 'static,
    sync: bool,
) -> CachedPipelineState {
    if !sync {
        return CachedPipelineState::Creating(bevy_tasks::AsyncComputeTaskPool::get().spawn(task));
    }

    match futures_lite::future::block_on(task) {
        Ok(pipeline) => CachedPipelineState::Ok(pipeline),
        Err(err) => CachedPipelineState::Err(err),
    }
}

#[cfg(any(
    target_arch = "wasm32",
    target_os = "macos",
    not(feature = "multi_threaded")
))]
fn create_pipeline_task(
    task: impl Future<Output = Result<Pipeline, PipelineCacheError>> + Send + 'static,
    _sync: bool,
) -> CachedPipelineState {
    match futures_lite::future::block_on(task) {
        Ok(pipeline) => CachedPipelineState::Ok(pipeline),
        Err(err) => CachedPipelineState::Err(err),
    }
}<|MERGE_RESOLUTION|>--- conflicted
+++ resolved
@@ -753,20 +753,6 @@
     }
 }
 
-<<<<<<< HEAD
-/// Parameters shared between mesh specialization systems.
-#[derive(SystemParam)]
-pub struct SpecializeMeshParams<
-    'w,
-    EntitySpecializationTicks: Resource,
-    RenderMeshInstances: Resource,
-> {
-    pub pipeline_cache: Res<'w, PipelineCache>,
-    pub entity_specialization_ticks: Res<'w, EntitySpecializationTicks>,
-    pub render_mesh_instances: Res<'w, RenderMeshInstances>,
-    pub render_meshes: Res<'w, RenderAssets<RenderMesh>>,
-    pub ticks: SystemChangeTick,
-=======
 fn pipeline_error_context(cached_pipeline: &CachedPipeline) -> String {
     fn format(
         shader: &Handle<Shader>,
@@ -807,7 +793,20 @@
             format(&desc.shader, &desc.entry_point, &desc.shader_defs)
         }
     }
->>>>>>> 77755645
+}
+
+/// Parameters shared between mesh specialization systems.
+#[derive(SystemParam)]
+pub struct SpecializeMeshParams<
+    'w,
+    EntitySpecializationTicks: Resource,
+    RenderMeshInstances: Resource,
+> {
+    pub pipeline_cache: Res<'w, PipelineCache>,
+    pub entity_specialization_ticks: Res<'w, EntitySpecializationTicks>,
+    pub render_mesh_instances: Res<'w, RenderMeshInstances>,
+    pub render_meshes: Res<'w, RenderAssets<RenderMesh>>,
+    pub ticks: SystemChangeTick,
 }
 
 #[cfg(all(
