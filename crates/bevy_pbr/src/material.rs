--- conflicted
+++ resolved
@@ -948,12 +948,7 @@
 pub fn specialize_material_meshes<M: Material>(
     params: SpecializeMeshParams<M>,
     render_materials: Res<RenderAssets<PreparedMaterial<M>>>,
-<<<<<<< HEAD
-    render_material_instances: Res<RenderMaterialInstances<M>>,
-=======
-    render_mesh_instances: Res<RenderMeshInstances>,
     render_material_instances: Res<RenderMaterialInstances>,
->>>>>>> 73f03327
     render_lightmaps: Res<RenderLightmaps>,
     render_visibility_ranges: Res<RenderVisibilityRanges>,
     (
