mod prepass_bindings;

use crate::{
    alpha_mode_pipeline_key, binding_arrays_are_usable, buffer_layout,
    collect_meshes_for_gpu_building, material_bind_groups::MaterialBindGroupAllocator,
    queue_material_meshes, set_mesh_motion_vector_flags, setup_morph_and_skinning_defs, skin,
    DrawMesh, Material, MaterialPipeline, MaterialPipelineKey, MeshLayouts, MeshPipeline,
    MeshPipelineKey, OpaqueRendererMethod, PreparedMaterial, RenderLightmaps,
    RenderMaterialInstances, RenderMeshInstanceFlags, RenderMeshInstances, RenderPhaseType,
    SetMaterialBindGroup, SetMeshBindGroup, ShadowView, SpecializeMeshParams, StandardMaterial,
};
use bevy_app::{App, Plugin, PreUpdate};
use bevy_render::{
    alpha::AlphaMode,
    batching::gpu_preprocessing::GpuPreprocessingSupport,
    mesh::{allocator::MeshAllocator, Mesh3d, MeshVertexBufferLayoutRef, RenderMesh},
    render_asset::prepare_assets,
    render_resource::binding_types::uniform_buffer,
    renderer::RenderAdapter,
    sync_world::RenderEntity,
    view::{RenderVisibilityRanges, RetainedViewEntity, VISIBILITY_RANGES_STORAGE_BUFFER_COUNT},
    ExtractSchedule, Render, RenderApp, RenderDebugFlags, RenderSet,
};
pub use prepass_bindings::*;

use bevy_asset::{load_internal_asset, weak_handle, AssetServer, Handle};
use bevy_core_pipeline::{
    core_3d::CORE_3D_DEPTH_FORMAT, deferred::*, prelude::Camera3d, prepass::*,
};
use bevy_ecs::{
    prelude::*,
    system::{
        lifetimeless::{Read, SRes},
        SystemParamItem,
    },
};
use bevy_math::{Affine3A, Vec4};
use bevy_render::{
    globals::{GlobalsBuffer, GlobalsUniform},
    prelude::{Camera, Mesh},
    render_asset::RenderAssets,
    render_phase::*,
    render_resource::*,
    renderer::{RenderDevice, RenderQueue},
    view::{ExtractedView, Msaa, ViewUniform, ViewUniformOffset, ViewUniforms},
    Extract,
};
use bevy_transform::prelude::GlobalTransform;
use tracing::{error, warn};

#[cfg(feature = "meshlet")]
use crate::meshlet::{
    prepare_material_meshlet_meshes_prepass, queue_material_meshlet_meshes, InstanceManager,
    MeshletMesh3d,
};

use bevy_derive::{Deref, DerefMut};
use bevy_ecs::component::Tick;
use bevy_ecs::system::SystemChangeTick;
use bevy_platform_support::collections::HashMap;
use bevy_render::sync_world::MainEntityHashMap;
use bevy_render::view::RenderVisibleEntities;
use bevy_render::RenderSet::{PrepareAssets, PrepareResources};
use core::{hash::Hash, marker::PhantomData};

pub const PREPASS_SHADER_HANDLE: Handle<Shader> =
    weak_handle!("ce810284-f1ae-4439-ab2e-0d6b204b6284");

pub const PREPASS_BINDINGS_SHADER_HANDLE: Handle<Shader> =
    weak_handle!("3e83537e-ae17-489c-a18a-999bc9c1d252");

pub const PREPASS_UTILS_SHADER_HANDLE: Handle<Shader> =
    weak_handle!("02e4643a-a14b-48eb-a339-0c47aeab0d7e");

pub const PREPASS_IO_SHADER_HANDLE: Handle<Shader> =
    weak_handle!("1c065187-c99b-4b7c-ba59-c1575482d2c9");

/// Sets up everything required to use the prepass pipeline.
///
/// This does not add the actual prepasses, see [`PrepassPlugin`] for that.
pub struct PrepassPipelinePlugin<M: Material>(PhantomData<M>);

impl<M: Material> Default for PrepassPipelinePlugin<M> {
    fn default() -> Self {
        Self(Default::default())
    }
}

impl<M: Material> Plugin for PrepassPipelinePlugin<M>
where
    M::Data: PartialEq + Eq + Hash + Clone,
{
    fn build(&self, app: &mut App) {
        load_internal_asset!(
            app,
            PREPASS_SHADER_HANDLE,
            "prepass.wgsl",
            Shader::from_wgsl
        );

        load_internal_asset!(
            app,
            PREPASS_BINDINGS_SHADER_HANDLE,
            "prepass_bindings.wgsl",
            Shader::from_wgsl
        );

        load_internal_asset!(
            app,
            PREPASS_UTILS_SHADER_HANDLE,
            "prepass_utils.wgsl",
            Shader::from_wgsl
        );

        load_internal_asset!(
            app,
            PREPASS_IO_SHADER_HANDLE,
            "prepass_io.wgsl",
            Shader::from_wgsl
        );

        let Some(render_app) = app.get_sub_app_mut(RenderApp) else {
            return;
        };

        render_app
            .add_systems(
                Render,
                prepare_prepass_view_bind_group::<M>.in_set(RenderSet::PrepareBindGroups),
            )
            .init_resource::<PrepassViewBindGroup>()
            .init_resource::<SpecializedMeshPipelines<PrepassPipeline<M>>>()
            .allow_ambiguous_resource::<SpecializedMeshPipelines<PrepassPipeline<M>>>();
    }

    fn finish(&self, app: &mut App) {
        let Some(render_app) = app.get_sub_app_mut(RenderApp) else {
            return;
        };

        render_app.init_resource::<PrepassPipeline<M>>();
    }
}

/// Sets up the prepasses for a [`Material`].
///
/// This depends on the [`PrepassPipelinePlugin`].
pub struct PrepassPlugin<M: Material> {
    /// Debugging flags that can optionally be set when constructing the renderer.
    pub debug_flags: RenderDebugFlags,
    pub phantom: PhantomData<M>,
}

impl<M: Material> PrepassPlugin<M> {
    /// Creates a new [`PrepassPlugin`] with the given debug flags.
    pub fn new(debug_flags: RenderDebugFlags) -> Self {
        PrepassPlugin {
            debug_flags,
            phantom: PhantomData,
        }
    }
}

impl<M: Material> Plugin for PrepassPlugin<M>
where
    M::Data: PartialEq + Eq + Hash + Clone,
{
    fn build(&self, app: &mut App) {
        let no_prepass_plugin_loaded = app
            .world()
            .get_resource::<AnyPrepassPluginLoaded>()
            .is_none();

        if no_prepass_plugin_loaded {
            app.insert_resource(AnyPrepassPluginLoaded)
                // At the start of each frame, last frame's GlobalTransforms become this frame's PreviousGlobalTransforms
                // and last frame's view projection matrices become this frame's PreviousViewProjections
                .add_systems(
                    PreUpdate,
                    (
                        update_mesh_previous_global_transforms,
                        update_previous_view_data,
                    ),
                )
                .add_plugins((
                    BinnedRenderPhasePlugin::<Opaque3dPrepass, MeshPipeline>::new(self.debug_flags),
                    BinnedRenderPhasePlugin::<AlphaMask3dPrepass, MeshPipeline>::new(
                        self.debug_flags,
                    ),
                ));
        }

        let Some(render_app) = app.get_sub_app_mut(RenderApp) else {
            return;
        };

        if no_prepass_plugin_loaded {
            render_app
                .add_systems(ExtractSchedule, extract_camera_previous_view_data)
                .add_systems(
                    Render,
                    prepare_previous_view_uniforms.in_set(PrepareResources),
                );
        }

        render_app
            .init_resource::<ViewPrepassSpecializationTicks>()
            .init_resource::<ViewKeyPrepassCache>()
            .init_resource::<SpecializedPrepassMaterialPipelineCache<M>>()
            .add_render_command::<Opaque3dPrepass, DrawPrepass<M>>()
            .add_render_command::<AlphaMask3dPrepass, DrawPrepass<M>>()
            .add_render_command::<Opaque3dDeferred, DrawPrepass<M>>()
            .add_render_command::<AlphaMask3dDeferred, DrawPrepass<M>>()
            .add_systems(
                Render,
                (
                    check_prepass_views_need_specialization.in_set(PrepareAssets),
                    specialize_prepass_material_meshes::<M>
                        .in_set(RenderSet::PrepareMeshes)
                        .after(prepare_assets::<PreparedMaterial<M>>)
                        .after(prepare_assets::<RenderMesh>)
                        .after(collect_meshes_for_gpu_building)
                        .after(set_mesh_motion_vector_flags),
                    queue_prepass_material_meshes::<M>
                        .in_set(RenderSet::QueueMeshes)
                        .after(prepare_assets::<PreparedMaterial<M>>)
                        // queue_material_meshes only writes to `material_bind_group_id`, which `queue_prepass_material_meshes` doesn't read
                        .ambiguous_with(queue_material_meshes::<StandardMaterial>),
                ),
            );

        #[cfg(feature = "meshlet")]
        render_app.add_systems(
            Render,
            prepare_material_meshlet_meshes_prepass::<M>
                .in_set(RenderSet::QueueMeshes)
                .after(prepare_assets::<PreparedMaterial<M>>)
                .before(queue_material_meshlet_meshes::<M>)
                .run_if(resource_exists::<InstanceManager>),
        );
    }
}

#[derive(Resource)]
struct AnyPrepassPluginLoaded;

pub fn update_previous_view_data(
    mut commands: Commands,
    query: Query<(Entity, &Camera, &GlobalTransform), Or<(With<Camera3d>, With<ShadowView>)>>,
) {
    for (entity, camera, camera_transform) in &query {
        let view_from_world = camera_transform.compute_matrix().inverse();
        commands.entity(entity).try_insert(PreviousViewData {
            view_from_world,
            clip_from_world: camera.clip_from_view() * view_from_world,
            clip_from_view: camera.clip_from_view(),
        });
    }
}

#[derive(Component, PartialEq, Default)]
pub struct PreviousGlobalTransform(pub Affine3A);

#[cfg(not(feature = "meshlet"))]
type PreviousMeshFilter = With<Mesh3d>;
#[cfg(feature = "meshlet")]
type PreviousMeshFilter = Or<(With<Mesh3d>, With<MeshletMesh3d>)>;

pub fn update_mesh_previous_global_transforms(
    mut commands: Commands,
    views: Query<&Camera, Or<(With<Camera3d>, With<ShadowView>)>>,
    new_meshes: Query<
        (Entity, &GlobalTransform),
        (PreviousMeshFilter, Without<PreviousGlobalTransform>),
    >,
    mut meshes: Query<(&GlobalTransform, &mut PreviousGlobalTransform), PreviousMeshFilter>,
) {
    let should_run = views.iter().any(|camera| camera.is_active);

    if should_run {
        for (entity, transform) in &new_meshes {
            let new_previous_transform = PreviousGlobalTransform(transform.affine());
            commands.entity(entity).try_insert(new_previous_transform);
        }
        meshes.par_iter_mut().for_each(|(transform, mut previous)| {
            previous.set_if_neq(PreviousGlobalTransform(transform.affine()));
        });
    }
}

#[derive(Resource)]
pub struct PrepassPipeline<M: Material> {
    pub internal: PrepassPipelineInternal,
    pub material_pipeline: MaterialPipeline<M>,
}

/// Internal fields of the `PrepassPipeline` that don't need the generic bound
/// This is done as an optimization to not recompile the same code multiple time
pub struct PrepassPipelineInternal {
    pub view_layout_motion_vectors: BindGroupLayout,
    pub view_layout_no_motion_vectors: BindGroupLayout,
    pub mesh_layouts: MeshLayouts,
    pub material_layout: BindGroupLayout,
    pub prepass_material_vertex_shader: Option<Handle<Shader>>,
    pub prepass_material_fragment_shader: Option<Handle<Shader>>,
    pub deferred_material_vertex_shader: Option<Handle<Shader>>,
    pub deferred_material_fragment_shader: Option<Handle<Shader>>,

    /// Whether skins will use uniform buffers on account of storage buffers
    /// being unavailable on this platform.
    pub skins_use_uniform_buffers: bool,

    pub depth_clip_control_supported: bool,

    /// Whether binding arrays (a.k.a. bindless textures) are usable on the
    /// current render device.
    pub binding_arrays_are_usable: bool,
}

impl<M: Material> FromWorld for PrepassPipeline<M> {
    fn from_world(world: &mut World) -> Self {
        let render_device = world.resource::<RenderDevice>();
        let render_adapter = world.resource::<RenderAdapter>();
        let asset_server = world.resource::<AssetServer>();

        let visibility_ranges_buffer_binding_type = render_device
            .get_supported_read_only_binding_type(VISIBILITY_RANGES_STORAGE_BUFFER_COUNT);

        let view_layout_motion_vectors = render_device.create_bind_group_layout(
            "prepass_view_layout_motion_vectors",
            &BindGroupLayoutEntries::with_indices(
                ShaderStages::VERTEX_FRAGMENT,
                (
                    // View
                    (0, uniform_buffer::<ViewUniform>(true)),
                    // Globals
                    (1, uniform_buffer::<GlobalsUniform>(false)),
                    // PreviousViewUniforms
                    (2, uniform_buffer::<PreviousViewData>(true)),
                    // VisibilityRanges
                    (
                        14,
                        buffer_layout(
                            visibility_ranges_buffer_binding_type,
                            false,
                            Some(Vec4::min_size()),
                        )
                        .visibility(ShaderStages::VERTEX),
                    ),
                ),
            ),
        );

        let view_layout_no_motion_vectors = render_device.create_bind_group_layout(
            "prepass_view_layout_no_motion_vectors",
            &BindGroupLayoutEntries::with_indices(
                ShaderStages::VERTEX_FRAGMENT,
                (
                    // View
                    (0, uniform_buffer::<ViewUniform>(true)),
                    // Globals
                    (1, uniform_buffer::<GlobalsUniform>(false)),
                    // VisibilityRanges
                    (
                        14,
                        buffer_layout(
                            visibility_ranges_buffer_binding_type,
                            false,
                            Some(Vec4::min_size()),
                        )
                        .visibility(ShaderStages::VERTEX),
                    ),
                ),
            ),
        );

        let mesh_pipeline = world.resource::<MeshPipeline>();

        let depth_clip_control_supported = render_device
            .features()
            .contains(WgpuFeatures::DEPTH_CLIP_CONTROL);
        let internal = PrepassPipelineInternal {
            view_layout_motion_vectors,
            view_layout_no_motion_vectors,
            mesh_layouts: mesh_pipeline.mesh_layouts.clone(),
            prepass_material_vertex_shader: match M::prepass_vertex_shader() {
                ShaderRef::Default => None,
                ShaderRef::Handle(handle) => Some(handle),
                ShaderRef::Path(path) => Some(asset_server.load(path)),
            },
            prepass_material_fragment_shader: match M::prepass_fragment_shader() {
                ShaderRef::Default => None,
                ShaderRef::Handle(handle) => Some(handle),
                ShaderRef::Path(path) => Some(asset_server.load(path)),
            },
            deferred_material_vertex_shader: match M::deferred_vertex_shader() {
                ShaderRef::Default => None,
                ShaderRef::Handle(handle) => Some(handle),
                ShaderRef::Path(path) => Some(asset_server.load(path)),
            },
            deferred_material_fragment_shader: match M::deferred_fragment_shader() {
                ShaderRef::Default => None,
                ShaderRef::Handle(handle) => Some(handle),
                ShaderRef::Path(path) => Some(asset_server.load(path)),
            },
            material_layout: M::bind_group_layout(render_device),
            skins_use_uniform_buffers: skin::skins_use_uniform_buffers(render_device),
            depth_clip_control_supported,
            binding_arrays_are_usable: binding_arrays_are_usable(render_device, render_adapter),
        };
        PrepassPipeline {
            internal,
            material_pipeline: world.resource::<MaterialPipeline<M>>().clone(),
        }
    }
}

impl<M: Material> SpecializedMeshPipeline for PrepassPipeline<M>
where
    M::Data: PartialEq + Eq + Hash + Clone,
{
    type Key = MaterialPipelineKey<M>;

    fn specialize(
        &self,
        key: Self::Key,
        layout: &MeshVertexBufferLayoutRef,
    ) -> Result<RenderPipelineDescriptor, SpecializedMeshPipelineError> {
        let mut shader_defs = Vec::new();
        if self.material_pipeline.bindless {
            shader_defs.push("BINDLESS".into());
        }
        let mut descriptor = self
            .internal
            .specialize(key.mesh_key, shader_defs, layout)?;

        // This is a bit risky because it's possible to change something that would
        // break the prepass but be fine in the main pass.
        // Since this api is pretty low-level it doesn't matter that much, but it is a potential issue.
        M::specialize(&self.material_pipeline, &mut descriptor, layout, key)?;

        Ok(descriptor)
    }
}

impl PrepassPipelineInternal {
    fn specialize(
        &self,
        mesh_key: MeshPipelineKey,
        shader_defs: Vec<ShaderDefVal>,
        layout: &MeshVertexBufferLayoutRef,
    ) -> Result<RenderPipelineDescriptor, SpecializedMeshPipelineError> {
        let mut shader_defs = shader_defs;
        let mut bind_group_layouts = vec![if mesh_key
            .contains(MeshPipelineKey::MOTION_VECTOR_PREPASS)
        {
            self.view_layout_motion_vectors.clone()
        } else {
            self.view_layout_no_motion_vectors.clone()
        }];
        let mut vertex_attributes = Vec::new();

        // Let the shader code know that it's running in a prepass pipeline.
        // (PBR code will use this to detect that it's running in deferred mode,
        // since that's the only time it gets called from a prepass pipeline.)
        shader_defs.push("PREPASS_PIPELINE".into());

        // NOTE: Eventually, it would be nice to only add this when the shaders are overloaded by the Material.
        // The main limitation right now is that bind group order is hardcoded in shaders.
        bind_group_layouts.push(self.material_layout.clone());
        #[cfg(all(feature = "webgl", target_arch = "wasm32", not(feature = "webgpu")))]
        shader_defs.push("WEBGL2".into());
        shader_defs.push("VERTEX_OUTPUT_INSTANCE_INDEX".into());
        if mesh_key.contains(MeshPipelineKey::DEPTH_PREPASS) {
            shader_defs.push("DEPTH_PREPASS".into());
        }
        if mesh_key.contains(MeshPipelineKey::MAY_DISCARD) {
            shader_defs.push("MAY_DISCARD".into());
        }
        let blend_key = mesh_key.intersection(MeshPipelineKey::BLEND_RESERVED_BITS);
        if blend_key == MeshPipelineKey::BLEND_PREMULTIPLIED_ALPHA {
            shader_defs.push("BLEND_PREMULTIPLIED_ALPHA".into());
        }
        if blend_key == MeshPipelineKey::BLEND_ALPHA {
            shader_defs.push("BLEND_ALPHA".into());
        }
        if layout.0.contains(Mesh::ATTRIBUTE_POSITION) {
            shader_defs.push("VERTEX_POSITIONS".into());
            vertex_attributes.push(Mesh::ATTRIBUTE_POSITION.at_shader_location(0));
        }
        // For directional light shadow map views, use unclipped depth via either the native GPU feature,
        // or emulated by setting depth in the fragment shader for GPUs that don't support it natively.
        let emulate_unclipped_depth = mesh_key.contains(MeshPipelineKey::UNCLIPPED_DEPTH_ORTHO)
            && !self.depth_clip_control_supported;
        if emulate_unclipped_depth {
            shader_defs.push("UNCLIPPED_DEPTH_ORTHO_EMULATION".into());
            // PERF: This line forces the "prepass fragment shader" to always run in
            // common scenarios like "directional light calculation". Doing so resolves
            // a pretty nasty depth clamping bug, but it also feels a bit excessive.
            // We should try to find a way to resolve this without forcing the fragment
            // shader to run.
            // https://github.com/bevyengine/bevy/pull/8877
            shader_defs.push("PREPASS_FRAGMENT".into());
        }
        let unclipped_depth = mesh_key.contains(MeshPipelineKey::UNCLIPPED_DEPTH_ORTHO)
            && self.depth_clip_control_supported;
        if layout.0.contains(Mesh::ATTRIBUTE_UV_0) {
            shader_defs.push("VERTEX_UVS".into());
            shader_defs.push("VERTEX_UVS_A".into());
            vertex_attributes.push(Mesh::ATTRIBUTE_UV_0.at_shader_location(1));
        }
        if layout.0.contains(Mesh::ATTRIBUTE_UV_1) {
            shader_defs.push("VERTEX_UVS".into());
            shader_defs.push("VERTEX_UVS_B".into());
            vertex_attributes.push(Mesh::ATTRIBUTE_UV_1.at_shader_location(2));
        }
        if mesh_key.contains(MeshPipelineKey::NORMAL_PREPASS) {
            shader_defs.push("NORMAL_PREPASS".into());
        }
        if mesh_key.intersects(MeshPipelineKey::NORMAL_PREPASS | MeshPipelineKey::DEFERRED_PREPASS)
        {
            shader_defs.push("NORMAL_PREPASS_OR_DEFERRED_PREPASS".into());
            if layout.0.contains(Mesh::ATTRIBUTE_NORMAL) {
                shader_defs.push("VERTEX_NORMALS".into());
                vertex_attributes.push(Mesh::ATTRIBUTE_NORMAL.at_shader_location(3));
            } else if mesh_key.contains(MeshPipelineKey::NORMAL_PREPASS) {
                warn!(
                    "The default normal prepass expects the mesh to have vertex normal attributes."
                );
            }
            if layout.0.contains(Mesh::ATTRIBUTE_TANGENT) {
                shader_defs.push("VERTEX_TANGENTS".into());
                vertex_attributes.push(Mesh::ATTRIBUTE_TANGENT.at_shader_location(4));
            }
        }
        if mesh_key
            .intersects(MeshPipelineKey::MOTION_VECTOR_PREPASS | MeshPipelineKey::DEFERRED_PREPASS)
        {
            shader_defs.push("MOTION_VECTOR_PREPASS_OR_DEFERRED_PREPASS".into());
        }
        if mesh_key.contains(MeshPipelineKey::DEFERRED_PREPASS) {
            shader_defs.push("DEFERRED_PREPASS".into());
        }
        if mesh_key.contains(MeshPipelineKey::LIGHTMAPPED) {
            shader_defs.push("LIGHTMAP".into());
        }
        if mesh_key.contains(MeshPipelineKey::LIGHTMAP_BICUBIC_SAMPLING) {
            shader_defs.push("LIGHTMAP_BICUBIC_SAMPLING".into());
        }
        if layout.0.contains(Mesh::ATTRIBUTE_COLOR) {
            shader_defs.push("VERTEX_COLORS".into());
            vertex_attributes.push(Mesh::ATTRIBUTE_COLOR.at_shader_location(7));
        }
        if mesh_key.contains(MeshPipelineKey::MOTION_VECTOR_PREPASS) {
            shader_defs.push("MOTION_VECTOR_PREPASS".into());
        }
        if mesh_key.contains(MeshPipelineKey::HAS_PREVIOUS_SKIN) {
            shader_defs.push("HAS_PREVIOUS_SKIN".into());
        }
        if mesh_key.contains(MeshPipelineKey::HAS_PREVIOUS_MORPH) {
            shader_defs.push("HAS_PREVIOUS_MORPH".into());
        }
        if self.binding_arrays_are_usable {
            shader_defs.push("MULTIPLE_LIGHTMAPS_IN_ARRAY".into());
        }
        if mesh_key.contains(MeshPipelineKey::VISIBILITY_RANGE_DITHER) {
            shader_defs.push("VISIBILITY_RANGE_DITHER".into());
        }
        if mesh_key.intersects(
            MeshPipelineKey::NORMAL_PREPASS
                | MeshPipelineKey::MOTION_VECTOR_PREPASS
                | MeshPipelineKey::DEFERRED_PREPASS,
        ) {
            shader_defs.push("PREPASS_FRAGMENT".into());
        }
        let bind_group = setup_morph_and_skinning_defs(
            &self.mesh_layouts,
            layout,
            5,
            &mesh_key,
            &mut shader_defs,
            &mut vertex_attributes,
            self.skins_use_uniform_buffers,
        );
        bind_group_layouts.insert(1, bind_group);
        let vertex_buffer_layout = layout.0.get_layout(&vertex_attributes)?;
        // Setup prepass fragment targets - normals in slot 0 (or None if not needed), motion vectors in slot 1
        let mut targets = prepass_target_descriptors(
            mesh_key.contains(MeshPipelineKey::NORMAL_PREPASS),
            mesh_key.contains(MeshPipelineKey::MOTION_VECTOR_PREPASS),
            mesh_key.contains(MeshPipelineKey::DEFERRED_PREPASS),
        );

        if targets.iter().all(Option::is_none) {
            // if no targets are required then clear the list, so that no fragment shader is required
            // (though one may still be used for discarding depth buffer writes)
            targets.clear();
        }

        // The fragment shader is only used when the normal prepass or motion vectors prepass
        // is enabled, the material uses alpha cutoff values and doesn't rely on the standard
        // prepass shader, or we are emulating unclipped depth in the fragment shader.
        let fragment_required = !targets.is_empty()
            || emulate_unclipped_depth
            || (mesh_key.contains(MeshPipelineKey::MAY_DISCARD)
                && self.prepass_material_fragment_shader.is_some());

        let fragment = fragment_required.then(|| {
            // Use the fragment shader from the material
            let frag_shader_handle = if mesh_key.contains(MeshPipelineKey::DEFERRED_PREPASS) {
                match self.deferred_material_fragment_shader.clone() {
                    Some(frag_shader_handle) => frag_shader_handle,
                    _ => PREPASS_SHADER_HANDLE,
                }
            } else {
                match self.prepass_material_fragment_shader.clone() {
                    Some(frag_shader_handle) => frag_shader_handle,
                    _ => PREPASS_SHADER_HANDLE,
                }
            };

            FragmentState {
                shader: frag_shader_handle,
                entry_point: "fragment".into(),
                shader_defs: shader_defs.clone(),
                targets,
            }
        });

        // Use the vertex shader from the material if present
        let vert_shader_handle = if mesh_key.contains(MeshPipelineKey::DEFERRED_PREPASS) {
            if let Some(handle) = &self.deferred_material_vertex_shader {
                handle.clone()
            } else {
                PREPASS_SHADER_HANDLE
            }
        } else if let Some(handle) = &self.prepass_material_vertex_shader {
            handle.clone()
        } else {
            PREPASS_SHADER_HANDLE
        };
        let descriptor = RenderPipelineDescriptor {
            vertex: VertexState {
                shader: vert_shader_handle,
                entry_point: "vertex".into(),
                shader_defs,
                buffers: vec![vertex_buffer_layout],
            },
            fragment,
            layout: bind_group_layouts,
            primitive: PrimitiveState {
                topology: mesh_key.primitive_topology(),
                strip_index_format: None,
                front_face: FrontFace::Ccw,
                cull_mode: None,
                unclipped_depth,
                polygon_mode: PolygonMode::Fill,
                conservative: false,
            },
            depth_stencil: Some(DepthStencilState {
                format: CORE_3D_DEPTH_FORMAT,
                depth_write_enabled: true,
                depth_compare: CompareFunction::GreaterEqual,
                stencil: StencilState {
                    front: StencilFaceState::IGNORE,
                    back: StencilFaceState::IGNORE,
                    read_mask: 0,
                    write_mask: 0,
                },
                bias: DepthBiasState {
                    constant: 0,
                    slope_scale: 0.0,
                    clamp: 0.0,
                },
            }),
            multisample: MultisampleState {
                count: mesh_key.msaa_samples(),
                mask: !0,
                alpha_to_coverage_enabled: false,
            },
            push_constant_ranges: vec![],
            label: Some("prepass_pipeline".into()),
            zero_initialize_workgroup_memory: false,
        };
        Ok(descriptor)
    }
}

// Extract the render phases for the prepass
pub fn extract_camera_previous_view_data(
    mut commands: Commands,
    cameras_3d: Extract<Query<(RenderEntity, &Camera, Option<&PreviousViewData>), With<Camera3d>>>,
) {
    for (entity, camera, maybe_previous_view_data) in cameras_3d.iter() {
        let mut entity = commands
            .get_entity(entity)
            .expect("Camera entity wasn't synced.");
        if camera.is_active {
            if let Some(previous_view_data) = maybe_previous_view_data {
                entity.insert(previous_view_data.clone());
            }
        } else {
            entity.remove::<PreviousViewData>();
        }
    }
}

pub fn prepare_previous_view_uniforms(
    mut commands: Commands,
    render_device: Res<RenderDevice>,
    render_queue: Res<RenderQueue>,
    mut previous_view_uniforms: ResMut<PreviousViewUniforms>,
    views: Query<
        (Entity, &ExtractedView, Option<&PreviousViewData>),
        Or<(With<Camera3d>, With<ShadowView>)>,
    >,
) {
    let views_iter = views.iter();
    let view_count = views_iter.len();
    let Some(mut writer) =
        previous_view_uniforms
            .uniforms
            .get_writer(view_count, &render_device, &render_queue)
    else {
        return;
    };

    for (entity, camera, maybe_previous_view_uniforms) in views_iter {
        let prev_view_data = match maybe_previous_view_uniforms {
            Some(previous_view) => previous_view.clone(),
            None => {
                let view_from_world = camera.world_from_view.compute_matrix().inverse();
                PreviousViewData {
                    view_from_world,
                    clip_from_world: camera.clip_from_view * view_from_world,
                    clip_from_view: camera.clip_from_view,
                }
            }
        };

        commands.entity(entity).insert(PreviousViewUniformOffset {
            offset: writer.write(&prev_view_data),
        });
    }
}

#[derive(Default, Resource)]
pub struct PrepassViewBindGroup {
    pub motion_vectors: Option<BindGroup>,
    pub no_motion_vectors: Option<BindGroup>,
}

pub fn prepare_prepass_view_bind_group<M: Material>(
    render_device: Res<RenderDevice>,
    prepass_pipeline: Res<PrepassPipeline<M>>,
    view_uniforms: Res<ViewUniforms>,
    globals_buffer: Res<GlobalsBuffer>,
    previous_view_uniforms: Res<PreviousViewUniforms>,
    visibility_ranges: Res<RenderVisibilityRanges>,
    mut prepass_view_bind_group: ResMut<PrepassViewBindGroup>,
) {
    if let (Some(view_binding), Some(globals_binding), Some(visibility_ranges_buffer)) = (
        view_uniforms.uniforms.binding(),
        globals_buffer.buffer.binding(),
        visibility_ranges.buffer().buffer(),
    ) {
        prepass_view_bind_group.no_motion_vectors = Some(render_device.create_bind_group(
            "prepass_view_no_motion_vectors_bind_group",
            &prepass_pipeline.internal.view_layout_no_motion_vectors,
            &BindGroupEntries::with_indices((
                (0, view_binding.clone()),
                (1, globals_binding.clone()),
                (14, visibility_ranges_buffer.as_entire_binding()),
            )),
        ));

        if let Some(previous_view_uniforms_binding) = previous_view_uniforms.uniforms.binding() {
            prepass_view_bind_group.motion_vectors = Some(render_device.create_bind_group(
                "prepass_view_motion_vectors_bind_group",
                &prepass_pipeline.internal.view_layout_motion_vectors,
                &BindGroupEntries::with_indices((
                    (0, view_binding),
                    (1, globals_binding),
                    (2, previous_view_uniforms_binding),
                    (14, visibility_ranges_buffer.as_entire_binding()),
                )),
            ));
        }
    }
}

/// Stores the [`SpecializedPrepassMaterialViewPipelineCache`] for each view.
#[derive(Resource, Deref, DerefMut)]
pub struct SpecializedPrepassMaterialPipelineCache<M> {
    // view_entity -> view pipeline cache
    #[deref]
    map: HashMap<RetainedViewEntity, SpecializedPrepassMaterialViewPipelineCache<M>>,
    marker: PhantomData<M>,
}

/// Stores the cached render pipeline ID for each entity in a single view, as
/// well as the last time it was changed.
#[derive(Deref, DerefMut)]
pub struct SpecializedPrepassMaterialViewPipelineCache<M> {
    // material entity -> (tick, pipeline_id)
    #[deref]
    map: MainEntityHashMap<(Tick, CachedRenderPipelineId)>,
    marker: PhantomData<M>,
}

impl<M> Default for SpecializedPrepassMaterialPipelineCache<M> {
    fn default() -> Self {
        Self {
            map: HashMap::default(),
            marker: PhantomData,
        }
    }
}

impl<M> Default for SpecializedPrepassMaterialViewPipelineCache<M> {
    fn default() -> Self {
        Self {
            map: HashMap::default(),
            marker: PhantomData,
        }
    }
}

#[derive(Resource, Deref, DerefMut, Default, Clone)]
pub struct ViewKeyPrepassCache(HashMap<RetainedViewEntity, MeshPipelineKey>);

#[derive(Resource, Deref, DerefMut, Default, Clone)]
pub struct ViewPrepassSpecializationTicks(HashMap<RetainedViewEntity, Tick>);

pub fn check_prepass_views_need_specialization(
    mut view_key_cache: ResMut<ViewKeyPrepassCache>,
    mut view_specialization_ticks: ResMut<ViewPrepassSpecializationTicks>,
    mut views: Query<(
        &ExtractedView,
        &Msaa,
        Option<&DepthPrepass>,
        Option<&NormalPrepass>,
        Option<&MotionVectorPrepass>,
    )>,
    ticks: SystemChangeTick,
) {
    for (view, msaa, depth_prepass, normal_prepass, motion_vector_prepass) in views.iter_mut() {
        let mut view_key = MeshPipelineKey::from_msaa_samples(msaa.samples());
        if depth_prepass.is_some() {
            view_key |= MeshPipelineKey::DEPTH_PREPASS;
        }
        if normal_prepass.is_some() {
            view_key |= MeshPipelineKey::NORMAL_PREPASS;
        }
        if motion_vector_prepass.is_some() {
            view_key |= MeshPipelineKey::MOTION_VECTOR_PREPASS;
        }

        if let Some(current_key) = view_key_cache.get_mut(&view.retained_view_entity) {
            if *current_key != view_key {
                view_key_cache.insert(view.retained_view_entity, view_key);
                view_specialization_ticks.insert(view.retained_view_entity, ticks.this_run());
            }
        } else {
            view_key_cache.insert(view.retained_view_entity, view_key);
            view_specialization_ticks.insert(view.retained_view_entity, ticks.this_run());
        }
    }
}

pub fn specialize_prepass_material_meshes<M>(
    params: SpecializeMeshParams<M>,
    render_materials: Res<RenderAssets<PreparedMaterial<M>>>,
<<<<<<< HEAD
    render_material_instances: Res<RenderMaterialInstances<M>>,
=======
    render_mesh_instances: Res<RenderMeshInstances>,
    render_material_instances: Res<RenderMaterialInstances>,
>>>>>>> 73f03327
    render_lightmaps: Res<RenderLightmaps>,
    render_visibility_ranges: Res<RenderVisibilityRanges>,
    material_bind_group_allocator: Res<MaterialBindGroupAllocator<M>>,
    view_key_cache: Res<ViewKeyPrepassCache>,
    views: Query<(
        &ExtractedView,
        &RenderVisibleEntities,
        &Msaa,
        Option<&MotionVectorPrepass>,
        Option<&DeferredPrepass>,
    )>,
    (
        opaque_prepass_render_phases,
        alpha_mask_prepass_render_phases,
        opaque_deferred_render_phases,
        alpha_mask_deferred_render_phases,
    ): (
        Res<ViewBinnedRenderPhases<Opaque3dPrepass>>,
        Res<ViewBinnedRenderPhases<AlphaMask3dPrepass>>,
        Res<ViewBinnedRenderPhases<Opaque3dDeferred>>,
        Res<ViewBinnedRenderPhases<AlphaMask3dDeferred>>,
    ),
    (
        mut specialized_material_pipeline_cache,
        prepass_pipeline,
        mut pipelines,
        view_specialization_ticks,
    ): (
        ResMut<SpecializedPrepassMaterialPipelineCache<M>>,
        Res<PrepassPipeline<M>>,
        ResMut<SpecializedMeshPipelines<PrepassPipeline<M>>>,
        Res<ViewPrepassSpecializationTicks>,
    ),
) where
    M: Material,
    M::Data: PartialEq + Eq + Hash + Clone,
{
    for (extracted_view, visible_entities, msaa, motion_vector_prepass, deferred_prepass) in &views
    {
        if !opaque_deferred_render_phases.contains_key(&extracted_view.retained_view_entity)
            && !alpha_mask_deferred_render_phases.contains_key(&extracted_view.retained_view_entity)
            && !opaque_prepass_render_phases.contains_key(&extracted_view.retained_view_entity)
            && !alpha_mask_prepass_render_phases.contains_key(&extracted_view.retained_view_entity)
        {
            continue;
        }

        let Some(view_key) = view_key_cache.get(&extracted_view.retained_view_entity) else {
            continue;
        };

        let view_tick = view_specialization_ticks
            .get(&extracted_view.retained_view_entity)
            .unwrap();
        let view_specialized_material_pipeline_cache = specialized_material_pipeline_cache
            .entry(extracted_view.retained_view_entity)
            .or_default();

        for (_, visible_entity) in visible_entities.iter::<Mesh3d>() {
            let Some(material_instance) = render_material_instances.instances.get(visible_entity)
            else {
                continue;
            };
            let Ok(material_asset_id) = material_instance.asset_id.try_typed::<M>() else {
                continue;
            };
            let entity_tick = params
                .entity_specialization_ticks
                .get(visible_entity)
                .unwrap();
            let last_specialized_tick = view_specialized_material_pipeline_cache
                .get(visible_entity)
                .map(|(tick, _)| *tick);
            let needs_specialization = last_specialized_tick.is_none_or(|tick| {
                view_tick.is_newer_than(tick, params.ticks.this_run())
                    || entity_tick.is_newer_than(tick, params.ticks.this_run())
            });
            if !needs_specialization {
                continue;
            }
            let Some(mesh_instance) = params
                .render_mesh_instances
                .render_mesh_queue_data(*visible_entity)
            else {
                continue;
            };
            let Some(material) = render_materials.get(material_asset_id) else {
                continue;
            };
            let Some(material_bind_group) =
                material_bind_group_allocator.get(material.binding.group)
            else {
                warn!("Couldn't get bind group for material");
                continue;
            };
            let Some(mesh) = params.render_meshes.get(mesh_instance.mesh_asset_id) else {
                continue;
            };

            let mut mesh_key = *view_key | MeshPipelineKey::from_bits_retain(mesh.key_bits.bits());

            let alpha_mode = material.properties.alpha_mode;
            match alpha_mode {
                AlphaMode::Opaque | AlphaMode::AlphaToCoverage | AlphaMode::Mask(_) => {
                    mesh_key |= alpha_mode_pipeline_key(alpha_mode, msaa);
                }
                AlphaMode::Blend
                | AlphaMode::Premultiplied
                | AlphaMode::Add
                | AlphaMode::Multiply => continue,
            }

            if material.properties.reads_view_transmission_texture {
                // No-op: Materials reading from `ViewTransmissionTexture` are not rendered in the `Opaque3d`
                // phase, and are therefore also excluded from the prepass much like alpha-blended materials.
                continue;
            }

            let forward = match material.properties.render_method {
                OpaqueRendererMethod::Forward => true,
                OpaqueRendererMethod::Deferred => false,
                OpaqueRendererMethod::Auto => unreachable!(),
            };

            let deferred = deferred_prepass.is_some() && !forward;

            if deferred {
                mesh_key |= MeshPipelineKey::DEFERRED_PREPASS;
            }

            if let Some(lightmap) = render_lightmaps.render_lightmaps.get(visible_entity) {
                // Even though we don't use the lightmap in the forward prepass, the
                // `SetMeshBindGroup` render command will bind the data for it. So
                // we need to include the appropriate flag in the mesh pipeline key
                // to ensure that the necessary bind group layout entries are
                // present.
                mesh_key |= MeshPipelineKey::LIGHTMAPPED;

                if lightmap.bicubic_sampling && deferred {
                    mesh_key |= MeshPipelineKey::LIGHTMAP_BICUBIC_SAMPLING;
                }
            }

            if render_visibility_ranges.entity_has_crossfading_visibility_ranges(*visible_entity) {
                mesh_key |= MeshPipelineKey::VISIBILITY_RANGE_DITHER;
            }

            // If the previous frame has skins or morph targets, note that.
            if motion_vector_prepass.is_some() {
                if mesh_instance
                    .flags
                    .contains(RenderMeshInstanceFlags::HAS_PREVIOUS_SKIN)
                {
                    mesh_key |= MeshPipelineKey::HAS_PREVIOUS_SKIN;
                }
                if mesh_instance
                    .flags
                    .contains(RenderMeshInstanceFlags::HAS_PREVIOUS_MORPH)
                {
                    mesh_key |= MeshPipelineKey::HAS_PREVIOUS_MORPH;
                }
            }

            let pipeline_id = pipelines.specialize(
                &params.pipeline_cache,
                &prepass_pipeline,
                MaterialPipelineKey {
                    mesh_key,
                    bind_group_data: material_bind_group
                        .get_extra_data(material.binding.slot)
                        .clone(),
                },
                &mesh.layout,
            );
            let pipeline_id = match pipeline_id {
                Ok(id) => id,
                Err(err) => {
                    error!("{}", err);
                    continue;
                }
            };

            view_specialized_material_pipeline_cache
                .insert(*visible_entity, (params.ticks.this_run(), pipeline_id));
        }
    }
}

pub fn queue_prepass_material_meshes<M: Material>(
    render_mesh_instances: Res<RenderMeshInstances>,
    render_materials: Res<RenderAssets<PreparedMaterial<M>>>,
    render_material_instances: Res<RenderMaterialInstances>,
    mesh_allocator: Res<MeshAllocator>,
    gpu_preprocessing_support: Res<GpuPreprocessingSupport>,
    mut opaque_prepass_render_phases: ResMut<ViewBinnedRenderPhases<Opaque3dPrepass>>,
    mut alpha_mask_prepass_render_phases: ResMut<ViewBinnedRenderPhases<AlphaMask3dPrepass>>,
    mut opaque_deferred_render_phases: ResMut<ViewBinnedRenderPhases<Opaque3dDeferred>>,
    mut alpha_mask_deferred_render_phases: ResMut<ViewBinnedRenderPhases<AlphaMask3dDeferred>>,
    views: Query<(&ExtractedView, &RenderVisibleEntities)>,
    specialized_material_pipeline_cache: Res<SpecializedPrepassMaterialPipelineCache<M>>,
) where
    M::Data: PartialEq + Eq + Hash + Clone,
{
    for (extracted_view, visible_entities) in &views {
        let (
            mut opaque_phase,
            mut alpha_mask_phase,
            mut opaque_deferred_phase,
            mut alpha_mask_deferred_phase,
        ) = (
            opaque_prepass_render_phases.get_mut(&extracted_view.retained_view_entity),
            alpha_mask_prepass_render_phases.get_mut(&extracted_view.retained_view_entity),
            opaque_deferred_render_phases.get_mut(&extracted_view.retained_view_entity),
            alpha_mask_deferred_render_phases.get_mut(&extracted_view.retained_view_entity),
        );

        let Some(view_specialized_material_pipeline_cache) =
            specialized_material_pipeline_cache.get(&extracted_view.retained_view_entity)
        else {
            continue;
        };

        // Skip if there's no place to put the mesh.
        if opaque_phase.is_none()
            && alpha_mask_phase.is_none()
            && opaque_deferred_phase.is_none()
            && alpha_mask_deferred_phase.is_none()
        {
            continue;
        }

        for (render_entity, visible_entity) in visible_entities.iter::<Mesh3d>() {
            let Some((current_change_tick, pipeline_id)) =
                view_specialized_material_pipeline_cache.get(visible_entity)
            else {
                continue;
            };

            // Skip the entity if it's cached in a bin and up to date.
            if opaque_phase.as_mut().is_some_and(|phase| {
                phase.validate_cached_entity(*visible_entity, *current_change_tick)
            }) || alpha_mask_phase.as_mut().is_some_and(|phase| {
                phase.validate_cached_entity(*visible_entity, *current_change_tick)
            }) || opaque_deferred_phase.as_mut().is_some_and(|phase| {
                phase.validate_cached_entity(*visible_entity, *current_change_tick)
            }) || alpha_mask_deferred_phase.as_mut().is_some_and(|phase| {
                phase.validate_cached_entity(*visible_entity, *current_change_tick)
            }) {
                continue;
            }

            let Some(material_instance) = render_material_instances.instances.get(visible_entity)
            else {
                continue;
            };
            let Ok(material_asset_id) = material_instance.asset_id.try_typed::<M>() else {
                continue;
            };
            let Some(mesh_instance) = render_mesh_instances.render_mesh_queue_data(*visible_entity)
            else {
                continue;
            };
            let Some(material) = render_materials.get(material_asset_id) else {
                continue;
            };
            let (vertex_slab, index_slab) = mesh_allocator.mesh_slabs(&mesh_instance.mesh_asset_id);

            let deferred = match material.properties.render_method {
                OpaqueRendererMethod::Forward => false,
                OpaqueRendererMethod::Deferred => true,
                OpaqueRendererMethod::Auto => unreachable!(),
            };

            match material.properties.render_phase_type {
                RenderPhaseType::Opaque => {
                    if deferred {
                        opaque_deferred_phase.as_mut().unwrap().add(
                            OpaqueNoLightmap3dBatchSetKey {
                                draw_function: material
                                    .properties
                                    .deferred_draw_function_id
                                    .unwrap(),
                                pipeline: *pipeline_id,
                                material_bind_group_index: Some(material.binding.group.0),
                                vertex_slab: vertex_slab.unwrap_or_default(),
                                index_slab,
                            },
                            OpaqueNoLightmap3dBinKey {
                                asset_id: mesh_instance.mesh_asset_id.into(),
                            },
                            (*render_entity, *visible_entity),
                            mesh_instance.current_uniform_index,
                            BinnedRenderPhaseType::mesh(
                                mesh_instance.should_batch(),
                                &gpu_preprocessing_support,
                            ),
                            *current_change_tick,
                        );
                    } else if let Some(opaque_phase) = opaque_phase.as_mut() {
                        let (vertex_slab, index_slab) =
                            mesh_allocator.mesh_slabs(&mesh_instance.mesh_asset_id);
                        opaque_phase.add(
                            OpaqueNoLightmap3dBatchSetKey {
                                draw_function: material
                                    .properties
                                    .prepass_draw_function_id
                                    .unwrap(),
                                pipeline: *pipeline_id,
                                material_bind_group_index: Some(material.binding.group.0),
                                vertex_slab: vertex_slab.unwrap_or_default(),
                                index_slab,
                            },
                            OpaqueNoLightmap3dBinKey {
                                asset_id: mesh_instance.mesh_asset_id.into(),
                            },
                            (*render_entity, *visible_entity),
                            mesh_instance.current_uniform_index,
                            BinnedRenderPhaseType::mesh(
                                mesh_instance.should_batch(),
                                &gpu_preprocessing_support,
                            ),
                            *current_change_tick,
                        );
                    }
                }
                RenderPhaseType::AlphaMask => {
                    if deferred {
                        let (vertex_slab, index_slab) =
                            mesh_allocator.mesh_slabs(&mesh_instance.mesh_asset_id);
                        let batch_set_key = OpaqueNoLightmap3dBatchSetKey {
                            draw_function: material.properties.deferred_draw_function_id.unwrap(),
                            pipeline: *pipeline_id,
                            material_bind_group_index: Some(material.binding.group.0),
                            vertex_slab: vertex_slab.unwrap_or_default(),
                            index_slab,
                        };
                        let bin_key = OpaqueNoLightmap3dBinKey {
                            asset_id: mesh_instance.mesh_asset_id.into(),
                        };
                        alpha_mask_deferred_phase.as_mut().unwrap().add(
                            batch_set_key,
                            bin_key,
                            (*render_entity, *visible_entity),
                            mesh_instance.current_uniform_index,
                            BinnedRenderPhaseType::mesh(
                                mesh_instance.should_batch(),
                                &gpu_preprocessing_support,
                            ),
                            *current_change_tick,
                        );
                    } else if let Some(alpha_mask_phase) = alpha_mask_phase.as_mut() {
                        let (vertex_slab, index_slab) =
                            mesh_allocator.mesh_slabs(&mesh_instance.mesh_asset_id);
                        let batch_set_key = OpaqueNoLightmap3dBatchSetKey {
                            draw_function: material.properties.prepass_draw_function_id.unwrap(),
                            pipeline: *pipeline_id,
                            material_bind_group_index: Some(material.binding.group.0),
                            vertex_slab: vertex_slab.unwrap_or_default(),
                            index_slab,
                        };
                        let bin_key = OpaqueNoLightmap3dBinKey {
                            asset_id: mesh_instance.mesh_asset_id.into(),
                        };
                        alpha_mask_phase.add(
                            batch_set_key,
                            bin_key,
                            (*render_entity, *visible_entity),
                            mesh_instance.current_uniform_index,
                            BinnedRenderPhaseType::mesh(
                                mesh_instance.should_batch(),
                                &gpu_preprocessing_support,
                            ),
                            *current_change_tick,
                        );
                    }
                }
                _ => {}
            }
        }
    }
}

pub struct SetPrepassViewBindGroup<const I: usize>;
impl<P: PhaseItem, const I: usize> RenderCommand<P> for SetPrepassViewBindGroup<I> {
    type Param = SRes<PrepassViewBindGroup>;
    type ViewQuery = (
        Read<ViewUniformOffset>,
        Has<MotionVectorPrepass>,
        Option<Read<PreviousViewUniformOffset>>,
    );
    type ItemQuery = ();

    #[inline]
    fn render<'w>(
        _item: &P,
        (view_uniform_offset, has_motion_vector_prepass, previous_view_uniform_offset): (
            &'_ ViewUniformOffset,
            bool,
            Option<&'_ PreviousViewUniformOffset>,
        ),
        _entity: Option<()>,
        prepass_view_bind_group: SystemParamItem<'w, '_, Self::Param>,
        pass: &mut TrackedRenderPass<'w>,
    ) -> RenderCommandResult {
        let prepass_view_bind_group = prepass_view_bind_group.into_inner();

        match previous_view_uniform_offset {
            Some(previous_view_uniform_offset) if has_motion_vector_prepass => {
                pass.set_bind_group(
                    I,
                    prepass_view_bind_group.motion_vectors.as_ref().unwrap(),
                    &[
                        view_uniform_offset.offset,
                        previous_view_uniform_offset.offset,
                    ],
                );
            }
            _ => {
                pass.set_bind_group(
                    I,
                    prepass_view_bind_group.no_motion_vectors.as_ref().unwrap(),
                    &[view_uniform_offset.offset],
                );
            }
        }

        RenderCommandResult::Success
    }
}

pub type DrawPrepass<M> = (
    SetItemPipeline,
    SetPrepassViewBindGroup<0>,
    SetMeshBindGroup<1>,
    SetMaterialBindGroup<M, 2>,
    DrawMesh,
);<|MERGE_RESOLUTION|>--- conflicted
+++ resolved
@@ -871,12 +871,7 @@
 pub fn specialize_prepass_material_meshes<M>(
     params: SpecializeMeshParams<M>,
     render_materials: Res<RenderAssets<PreparedMaterial<M>>>,
-<<<<<<< HEAD
-    render_material_instances: Res<RenderMaterialInstances<M>>,
-=======
-    render_mesh_instances: Res<RenderMeshInstances>,
     render_material_instances: Res<RenderMaterialInstances>,
->>>>>>> 73f03327
     render_lightmaps: Res<RenderLightmaps>,
     render_visibility_ranges: Res<RenderVisibilityRanges>,
     material_bind_group_allocator: Res<MaterialBindGroupAllocator<M>>,
